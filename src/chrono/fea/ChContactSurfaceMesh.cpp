// =============================================================================
// PROJECT CHRONO - http://projectchrono.org
//
// Copyright (c) 2014 projectchrono.org
// All rights reserved.
//
// Use of this source code is governed by a BSD-style license that can be found
// in the LICENSE file at the top level of the distribution and at
// http://projectchrono.org/license-chrono.txt.
//
// =============================================================================
// Authors: Alessandro Tasora, Radu Serban
// =============================================================================

#include "chrono/collision/ChCollisionModelBullet.h"
#include "chrono/core/ChMath.h"
#include "chrono/physics/ChSystem.h"

#include "chrono/fea/ChContactSurfaceMesh.h"
#include "chrono/fea/ChElementShellANCF_3423.h"
#include "chrono/fea/ChElementShellANCF_3443.h"
#include "chrono/fea/ChElementShellANCF_3833.h"
#include "chrono/fea/ChElementShellReissner4.h"
#include "chrono/fea/ChElementShellBST.h"
#include "chrono/fea/ChElementCableANCF.h"
#include "chrono/fea/ChElementBeamANCF_3243.h"
#include "chrono/fea/ChElementBeamANCF_3333.h"
#include "chrono/fea/ChElementBeamEuler.h"
#include "chrono/fea/ChHexahedronFace.h"
#include "chrono/fea/ChTetrahedronFace.h"
#include "chrono/fea/ChMesh.h"

#include <unordered_map>
#include <map>
#include <set>
#include <array>
#include <algorithm>

namespace chrono {
namespace fea {

<<<<<<< HEAD
// -----------------------------------------------------------------------------
//  ChContactTriangleXYZ
=======
// =============================================================================
>>>>>>> ba553497

ChContactTriangleXYZ::ChContactTriangleXYZ() : m_owns_node({true, true, true}), m_owns_edge({true, true, true}) {
    m_collision_model = new collision::ChCollisionModelBullet;
    m_collision_model->SetContactable(this);
}

ChContactTriangleXYZ::ChContactTriangleXYZ(const std::array<std::shared_ptr<ChNodeFEAxyz>, 3>& nodes,
                                           ChContactSurface* container)
    : m_nodes(nodes), m_container(container), m_owns_node({true, true, true}), m_owns_edge({true, true, true}) {
    m_collision_model = new collision::ChCollisionModelBullet;
    m_collision_model->SetContactable(this);
}

ChPhysicsItem* ChContactTriangleXYZ::GetPhysicsItem() {
    return m_container->GetPhysicsItem();
}

// interface to ChLoadableUV

// Gets all the DOFs packed in a single vector (position part).
void ChContactTriangleXYZ::LoadableGetStateBlock_x(int block_offset, ChState& mD) {
    mD.segment(block_offset + 0, 3) = m_nodes[0]->GetPos().eigen();
    mD.segment(block_offset + 3, 3) = m_nodes[1]->GetPos().eigen();
    mD.segment(block_offset + 6, 3) = m_nodes[2]->GetPos().eigen();
}

// Gets all the DOFs packed in a single vector (velocity part).
void ChContactTriangleXYZ::LoadableGetStateBlock_w(int block_offset, ChStateDelta& mD) {
    mD.segment(block_offset + 0, 3) = m_nodes[0]->GetPos_dt().eigen();
    mD.segment(block_offset + 3, 3) = m_nodes[1]->GetPos_dt().eigen();
    mD.segment(block_offset + 6, 3) = m_nodes[2]->GetPos_dt().eigen();
}

/// Increment all DOFs using a delta.
void ChContactTriangleXYZ::LoadableStateIncrement(const unsigned int off_x,
                                                  ChState& x_new,
                                                  const ChState& x,
                                                  const unsigned int off_v,
                                                  const ChStateDelta& Dv) {
    m_nodes[0]->NodeIntStateIncrement(off_x + 0, x_new, x, off_v, Dv);
    m_nodes[1]->NodeIntStateIncrement(off_x + 3, x_new, x, off_v + 3, Dv);
    m_nodes[2]->NodeIntStateIncrement(off_x + 6, x_new, x, off_v + 6, Dv);
}
// Get the pointers to the contained ChVariables, appending to the mvars vector.
void ChContactTriangleXYZ::LoadableGetVariables(std::vector<ChVariables*>& mvars) {
    mvars.push_back(&m_nodes[0]->Variables());
    mvars.push_back(&m_nodes[1]->Variables());
    mvars.push_back(&m_nodes[2]->Variables());
}

void ChContactTriangleXYZ::ContactableGetStateBlock_x(ChState& x) {
    x.segment(0, 3) = m_nodes[0]->pos.eigen();
    x.segment(3, 3) = m_nodes[1]->pos.eigen();
    x.segment(6, 3) = m_nodes[2]->pos.eigen();
}

void ChContactTriangleXYZ::ContactableGetStateBlock_w(ChStateDelta& w) {
    w.segment(0, 3) = m_nodes[0]->pos_dt.eigen();
    w.segment(3, 3) = m_nodes[1]->pos_dt.eigen();
    w.segment(6, 3) = m_nodes[2]->pos_dt.eigen();
}

void ChContactTriangleXYZ::ContactableIncrementState(const ChState& x, const ChStateDelta& dw, ChState& x_new) {
    m_nodes[0]->NodeIntStateIncrement(0, x_new, x, 0, dw);
    m_nodes[1]->NodeIntStateIncrement(3, x_new, x, 3, dw);
    m_nodes[2]->NodeIntStateIncrement(6, x_new, x, 6, dw);
}

ChVector<> ChContactTriangleXYZ::GetContactPoint(const ChVector<>& loc_point, const ChState& state_x) {
    // Note: because the reference coordinate system for a ChcontactTriangleXYZ is the identity,
    // the given point loc_point is actually expressed in the global frame. In this case, we
    // calculate the output point here by assuming that its barycentric coordinates do not change
    // with a change in the states of this object.
    double s2, s3;
    ComputeUVfromP(loc_point, s2, s3);
    double s1 = 1 - s2 - s3;

    ChVector<> A1(state_x.segment(0, 3));
    ChVector<> A2(state_x.segment(3, 3));
    ChVector<> A3(state_x.segment(6, 3));

    return s1 * A1 + s2 * A2 + s3 * A3;
}

ChVector<> ChContactTriangleXYZ::GetContactPointSpeed(const ChVector<>& loc_point,
                                                      const ChState& state_x,
                                                      const ChStateDelta& state_w) {
    // Note: because the reference coordinate system for a ChcontactTriangleXYZ is the identity,
    // the given point loc_point is actually expressed in the global frame. In this case, we
    // calculate the output point here by assuming that its barycentric coordinates do not change
    // with a change in the states of this object.
    double s2, s3;
    ComputeUVfromP(loc_point, s2, s3);
    double s1 = 1 - s2 - s3;

    ChVector<> A1_dt(state_w.segment(0, 3));
    ChVector<> A2_dt(state_w.segment(3, 3));
    ChVector<> A3_dt(state_w.segment(6, 3));

    return s1 * A1_dt + s2 * A2_dt + s3 * A3_dt;
}

ChVector<> ChContactTriangleXYZ::GetContactPointSpeed(const ChVector<>& abs_point) {
    double s2, s3;
    ComputeUVfromP(abs_point, s2, s3);
    double s1 = 1 - s2 - s3;
    return (s1 * m_nodes[0]->pos_dt + s2 * m_nodes[1]->pos_dt + s3 * m_nodes[2]->pos_dt);
}

void ChContactTriangleXYZ::ContactForceLoadResidual_F(const ChVector<>& F,
                                                      const ChVector<>& abs_point,
                                                      ChVectorDynamic<>& R) {
    double s2, s3;
    ComputeUVfromP(abs_point, s2, s3);
    double s1 = 1 - s2 - s3;
    R.segment(m_nodes[0]->NodeGetOffsetW(), 3) += F.eigen() * s1;
    R.segment(m_nodes[1]->NodeGetOffsetW(), 3) += F.eigen() * s2;
    R.segment(m_nodes[2]->NodeGetOffsetW(), 3) += F.eigen() * s3;
}

void ChContactTriangleXYZ::ContactForceLoadQ(const ChVector<>& F,
                                             const ChVector<>& point,
                                             const ChState& state_x,
                                             ChVectorDynamic<>& Q,
                                             int offset) {
    // Calculate barycentric coordinates
    ChVector<> A1(state_x.segment(0, 3));
    ChVector<> A2(state_x.segment(3, 3));
    ChVector<> A3(state_x.segment(6, 3));

    double s2, s3;
    bool is_into;
    ChVector<> p_projected;
    /*double dist =*/collision::utils::PointTriangleDistance(point, A1, A2, A3, s2, s3, is_into, p_projected);
    double s1 = 1 - s2 - s3;
    Q.segment(offset + 0, 3) = F.eigen() * s1;
    Q.segment(offset + 3, 3) = F.eigen() * s2;
    Q.segment(offset + 6, 3) = F.eigen() * s3;
}

void ChContactTriangleXYZ::ComputeJacobianForContactPart(const ChVector<>& abs_point,
                                                         ChMatrix33<>& contact_plane,
                                                         type_constraint_tuple& jacobian_tuple_N,
                                                         type_constraint_tuple& jacobian_tuple_U,
                                                         type_constraint_tuple& jacobian_tuple_V,
                                                         bool second) {
    // compute the triangular area-parameters s1 s2 s3:
    double s2, s3;
    bool is_into;
    ChVector<> p_projected;
    /*double dist =*/collision::utils::PointTriangleDistance(abs_point, GetNode(0)->pos, GetNode(1)->pos,
                                                             GetNode(2)->pos, s2, s3, is_into, p_projected);
    double s1 = 1 - s2 - s3;

    ChMatrix33<> Jx1 = contact_plane.transpose();
    if (!second)
        Jx1 *= -1;

    jacobian_tuple_N.Get_Cq_1().segment(0, 3) = Jx1.row(0);
    jacobian_tuple_U.Get_Cq_1().segment(0, 3) = Jx1.row(1);
    jacobian_tuple_V.Get_Cq_1().segment(0, 3) = Jx1.row(2);
    jacobian_tuple_N.Get_Cq_1() *= s1;
    jacobian_tuple_U.Get_Cq_1() *= s1;
    jacobian_tuple_V.Get_Cq_1() *= s1;
    jacobian_tuple_N.Get_Cq_2().segment(0, 3) = Jx1.row(0);
    jacobian_tuple_U.Get_Cq_2().segment(0, 3) = Jx1.row(1);
    jacobian_tuple_V.Get_Cq_2().segment(0, 3) = Jx1.row(2);
    jacobian_tuple_N.Get_Cq_2() *= s2;
    jacobian_tuple_U.Get_Cq_2() *= s2;
    jacobian_tuple_V.Get_Cq_2() *= s2;
    jacobian_tuple_N.Get_Cq_3().segment(0, 3) = Jx1.row(0);
    jacobian_tuple_U.Get_Cq_3().segment(0, 3) = Jx1.row(1);
    jacobian_tuple_V.Get_Cq_3().segment(0, 3) = Jx1.row(2);
    jacobian_tuple_N.Get_Cq_3() *= s3;
    jacobian_tuple_U.Get_Cq_3() *= s3;
    jacobian_tuple_V.Get_Cq_3() *= s3;
}

unsigned int ChContactTriangleXYZ::GetSubBlockOffset(int nblock) {
    if (nblock == 0)
        return GetNode(0)->NodeGetOffsetW();
    if (nblock == 1)
        return GetNode(1)->NodeGetOffsetW();
    if (nblock == 2)
        return GetNode(2)->NodeGetOffsetW();
    return 0;
}

bool ChContactTriangleXYZ::IsSubBlockActive(int nblock) const {
    if (nblock == 0)
        return !GetNode(0)->IsFixed();
    if (nblock == 1)
        return !GetNode(1)->IsFixed();
    if (nblock == 2)
        return !GetNode(2)->IsFixed();

    return false;
}

// Evaluate N'*F , where N is the shape function evaluated at (U,V) coordinates of the surface.
void ChContactTriangleXYZ::ComputeNF(
    const double U,              // parametric coordinate in surface
    const double V,              // parametric coordinate in surface
    ChVectorDynamic<>& Qi,       // Return result of Q = N'*F  here
    double& detJ,                // Return det[J] here
    const ChVectorDynamic<>& F,  // Input F vector, size is =n. field coords.
    ChVectorDynamic<>* state_x,  // if != 0, update state (pos. part) to this, then evaluate Q
    ChVectorDynamic<>* state_w   // if != 0, update state (speed part) to this, then evaluate Q
) {
    ChMatrixNM<double, 1, 3> N;
    // shape functions (U and V in 0..1 as triangle integration)
    N(0) = 1 - U - V;
    N(1) = U;
    N(2) = V;

    // determinant of jacobian is also =2*areaoftriangle, also length of cross product of sides
    ChVector<> p0 = GetNode(0)->GetPos();
    ChVector<> p1 = GetNode(1)->GetPos();
    ChVector<> p2 = GetNode(2)->GetPos();
    detJ = (Vcross(p2 - p0, p1 - p0)).Length();

    Qi.segment(0, 3) = N(0) * F.segment(0, 3);
    Qi.segment(3, 3) = N(1) * F.segment(0, 3);
    Qi.segment(6, 3) = N(2) * F.segment(0, 3);
}

ChVector<> ChContactTriangleXYZ::ComputeNormal(const double U, const double V) {
    ChVector<> p0 = GetNode(0)->GetPos();
    ChVector<> p1 = GetNode(1)->GetPos();
    ChVector<> p2 = GetNode(2)->GetPos();
    return Vcross(p1 - p0, p2 - p0).GetNormalized();
}

void ChContactTriangleXYZ::ComputeUVfromP(const ChVector<> P, double& u, double& v) {
    bool is_into;
    ChVector<> p_projected;
    /*double dist =*/collision::utils::PointTriangleDistance(P, m_nodes[0]->pos, m_nodes[1]->pos, m_nodes[2]->pos, u, v,
                                                             is_into,
                                                             p_projected);
}

<<<<<<< HEAD
// -----------------------------------------------------------------------------
//  ChContactTriangleXYZROT
=======
// =============================================================================
>>>>>>> ba553497

ChContactTriangleXYZROT::ChContactTriangleXYZROT() : m_owns_node({true, true, true}), m_owns_edge({true, true, true}) {
    m_collision_model = new collision::ChCollisionModelBullet;
    m_collision_model->SetContactable(this);
}

ChContactTriangleXYZROT::ChContactTriangleXYZROT(const std::array<std::shared_ptr<ChNodeFEAxyzrot>, 3>& nodes,
                                                 ChContactSurface* container)
    : m_nodes(nodes), m_container(container), m_owns_node({true, true, true}), m_owns_edge({true, true, true}) {
    m_collision_model = new collision::ChCollisionModelBullet;
    m_collision_model->SetContactable(this);
}

ChPhysicsItem* ChContactTriangleXYZROT::GetPhysicsItem() {
    return m_container->GetPhysicsItem();
}

// interface to ChLoadableUV

// Gets all the DOFs packed in a single vector (position part).
void ChContactTriangleXYZROT::LoadableGetStateBlock_x(int block_offset, ChState& mD) {
    mD.segment(block_offset + 0, 3) = m_nodes[0]->GetPos().eigen();
    mD.segment(block_offset + 3, 4) = m_nodes[0]->GetRot().eigen();

    mD.segment(block_offset + 7, 3) = m_nodes[1]->GetPos().eigen();
    mD.segment(block_offset + 10, 4) = m_nodes[1]->GetRot().eigen();

    mD.segment(block_offset + 14, 3) = m_nodes[2]->GetPos().eigen();
    mD.segment(block_offset + 17, 4) = m_nodes[2]->GetRot().eigen();
}

// Gets all the DOFs packed in a single vector (velocity part).
void ChContactTriangleXYZROT::LoadableGetStateBlock_w(int block_offset, ChStateDelta& mD) {
    mD.segment(block_offset + 0, 3) = m_nodes[0]->GetPos_dt().eigen();
    mD.segment(block_offset + 3, 3) = m_nodes[0]->GetWvel_loc().eigen();

    mD.segment(block_offset + 6, 3) = m_nodes[1]->GetPos_dt().eigen();
    mD.segment(block_offset + 9, 3) = m_nodes[1]->GetWvel_loc().eigen();

    mD.segment(block_offset + 12, 3) = m_nodes[2]->GetPos_dt().eigen();
    mD.segment(block_offset + 15, 3) = m_nodes[2]->GetWvel_loc().eigen();
}

// Increment all DOFs using a delta.
void ChContactTriangleXYZROT::LoadableStateIncrement(const unsigned int off_x,
                                                     ChState& x_new,
                                                     const ChState& x,
                                                     const unsigned int off_v,
                                                     const ChStateDelta& Dv) {
    m_nodes[0]->NodeIntStateIncrement(off_x, x_new, x, off_v, Dv);
    m_nodes[1]->NodeIntStateIncrement(off_x + 7, x_new, x, off_v + 6, Dv);
    m_nodes[2]->NodeIntStateIncrement(off_x + 14, x_new, x, off_v + 12, Dv);
}

// Get the pointers to the contained ChVariables, appending to the mvars vector.
void ChContactTriangleXYZROT::LoadableGetVariables(std::vector<ChVariables*>& mvars) {
    mvars.push_back(&m_nodes[0]->Variables());
    mvars.push_back(&m_nodes[1]->Variables());
    mvars.push_back(&m_nodes[2]->Variables());
}

void ChContactTriangleXYZROT::ContactableGetStateBlock_x(ChState& x) {
    x.segment(0, 3) = m_nodes[0]->GetPos().eigen();
    x.segment(3, 4) = m_nodes[0]->GetRot().eigen();

    x.segment(7, 3) = m_nodes[1]->GetPos().eigen();
    x.segment(10, 4) = m_nodes[1]->GetRot().eigen();

    x.segment(14, 3) = m_nodes[2]->GetPos().eigen();
    x.segment(17, 4) = m_nodes[2]->GetRot().eigen();
}

void ChContactTriangleXYZROT::ContactableGetStateBlock_w(ChStateDelta& w) {
    w.segment(0, 3) = m_nodes[0]->GetPos_dt().eigen();
    w.segment(3, 3) = m_nodes[0]->GetWvel_loc().eigen();

    w.segment(6, 3) = m_nodes[1]->GetPos_dt().eigen();
    w.segment(9, 3) = m_nodes[1]->GetWvel_loc().eigen();

    w.segment(12, 3) = m_nodes[2]->GetPos_dt().eigen();
    w.segment(15, 3) = m_nodes[2]->GetWvel_loc().eigen();
}

void ChContactTriangleXYZROT::ContactableIncrementState(const ChState& x, const ChStateDelta& dw, ChState& x_new) {
    m_nodes[0]->NodeIntStateIncrement(0, x_new, x, 0, dw);
    m_nodes[1]->NodeIntStateIncrement(7, x_new, x, 6, dw);
    m_nodes[2]->NodeIntStateIncrement(14, x_new, x, 12, dw);
}

ChVector<> ChContactTriangleXYZROT::GetContactPoint(const ChVector<>& loc_point, const ChState& state_x) {
    // Note: because the reference coordinate system for a ChContactTriangleXYZROT is the identity,
    // the given point loc_point is actually expressed in the global frame. In this case, we
    // calculate the output point here by assuming that its barycentric coordinates do not change
    // with a change in the states of this object.
    double s2, s3;
    ComputeUVfromP(loc_point, s2, s3);
    double s1 = 1 - s2 - s3;

    ChVector<> A1(state_x.segment(0, 3));
    ChVector<> A2(state_x.segment(7, 3));
    ChVector<> A3(state_x.segment(14, 3));

    return s1 * A1 + s2 * A2 + s3 * A3;
}

ChVector<> ChContactTriangleXYZROT::GetContactPointSpeed(const ChVector<>& loc_point,
                                                         const ChState& state_x,
                                                         const ChStateDelta& state_w) {
    // Note: because the reference coordinate system for a ChContactTriangleXYZROT is the identity,
    // the given point loc_point is actually expressed in the global frame. In this case, we
    // calculate the output point here by assuming that its barycentric coordinates do not change
    // with a change in the states of this object.
    double s2, s3;
    ComputeUVfromP(loc_point, s2, s3);
    double s1 = 1 - s2 - s3;

    ChVector<> A1_dt(state_w.segment(0, 3));
    ChVector<> A2_dt(state_w.segment(6, 3));
    ChVector<> A3_dt(state_w.segment(12, 3));

    return s1 * A1_dt + s2 * A2_dt + s3 * A3_dt;
}

ChVector<> ChContactTriangleXYZROT::GetContactPointSpeed(const ChVector<>& abs_point) {
    double s2, s3;
    ComputeUVfromP(abs_point, s2, s3);
    double s1 = 1 - s2 - s3;
    return (s1 * m_nodes[0]->GetPos_dt() + s2 * m_nodes[1]->GetPos_dt() + s3 * m_nodes[2]->GetPos_dt());
}

void ChContactTriangleXYZROT::ContactForceLoadResidual_F(const ChVector<>& F,
                                                         const ChVector<>& abs_point,
                                                         ChVectorDynamic<>& R) {
    double s2, s3;
    ComputeUVfromP(abs_point, s2, s3);
    double s1 = 1 - s2 - s3;
    R.segment(m_nodes[0]->NodeGetOffsetW(), 3) += F.eigen() * s1;
    R.segment(m_nodes[1]->NodeGetOffsetW(), 3) += F.eigen() * s2;
    R.segment(m_nodes[2]->NodeGetOffsetW(), 3) += F.eigen() * s3;
}

void ChContactTriangleXYZROT::ContactForceLoadQ(const ChVector<>& F,
                                                const ChVector<>& point,
                                                const ChState& state_x,
                                                ChVectorDynamic<>& Q,
                                                int offset) {
    // Calculate barycentric coordinates
    ChVector<> A1(state_x.segment(0, 3));
    ChVector<> A2(state_x.segment(7, 3));
    ChVector<> A3(state_x.segment(14, 3));

    double s2, s3;
    bool is_into;
    ChVector<> p_projected;
    /*double dist =*/collision::utils::PointTriangleDistance(point, A1, A2, A3, s2, s3, is_into, p_projected);
    double s1 = 1 - s2 - s3;
    Q.segment(offset + 0, 3) = F.eigen() * s1;
    Q.segment(offset + 6, 3) = F.eigen() * s2;
    Q.segment(offset + 12, 3) = F.eigen() * s3;
}

void ChContactTriangleXYZROT::ComputeJacobianForContactPart(const ChVector<>& abs_point,
                                                            ChMatrix33<>& contact_plane,
                                                            type_constraint_tuple& jacobian_tuple_N,
                                                            type_constraint_tuple& jacobian_tuple_U,
                                                            type_constraint_tuple& jacobian_tuple_V,
                                                            bool second) {
    // compute the triangular area-parameters s1 s2 s3:
    double s2, s3;
    bool is_into;
    ChVector<> p_projected;
    /*double dist =*/collision::utils::PointTriangleDistance(abs_point, GetNode(0)->coord.pos, GetNode(1)->coord.pos,
                                                             GetNode(2)->coord.pos, s2, s3, is_into, p_projected);
    double s1 = 1 - s2 - s3;

    ChMatrix33<> Jx1 = contact_plane.transpose();
    if (!second)
        Jx1 *= -1;

    jacobian_tuple_N.Get_Cq_1().segment(0, 3) = Jx1.row(0);
    jacobian_tuple_U.Get_Cq_1().segment(0, 3) = Jx1.row(1);
    jacobian_tuple_V.Get_Cq_1().segment(0, 3) = Jx1.row(2);
    jacobian_tuple_N.Get_Cq_1() *= s1;
    jacobian_tuple_U.Get_Cq_1() *= s1;
    jacobian_tuple_V.Get_Cq_1() *= s1;
    jacobian_tuple_N.Get_Cq_2().segment(0, 3) = Jx1.row(0);
    jacobian_tuple_U.Get_Cq_2().segment(0, 3) = Jx1.row(1);
    jacobian_tuple_V.Get_Cq_2().segment(0, 3) = Jx1.row(2);
    jacobian_tuple_N.Get_Cq_2() *= s2;
    jacobian_tuple_U.Get_Cq_2() *= s2;
    jacobian_tuple_V.Get_Cq_2() *= s2;
    jacobian_tuple_N.Get_Cq_3().segment(0, 3) = Jx1.row(0);
    jacobian_tuple_U.Get_Cq_3().segment(0, 3) = Jx1.row(1);
    jacobian_tuple_V.Get_Cq_3().segment(0, 3) = Jx1.row(2);
    jacobian_tuple_N.Get_Cq_3() *= s3;
    jacobian_tuple_U.Get_Cq_3() *= s3;
    jacobian_tuple_V.Get_Cq_3() *= s3;
}

unsigned int ChContactTriangleXYZROT::GetSubBlockOffset(int nblock) {
    if (nblock == 0)
        return GetNode(0)->NodeGetOffsetW();
    if (nblock == 1)
        return GetNode(1)->NodeGetOffsetW();
    if (nblock == 2)
        return GetNode(2)->NodeGetOffsetW();
    return 0;
}

bool ChContactTriangleXYZROT::IsSubBlockActive(int nblock) const {
    if (nblock == 0)
        return !GetNode(0)->IsFixed();
    if (nblock == 1)
        return !GetNode(1)->IsFixed();
    if (nblock == 2)
        return !GetNode(2)->IsFixed();

    return false;
}

// Evaluate N'*F , where N is the shape function evaluated at (U,V) coordinates of the surface.
void ChContactTriangleXYZROT::ComputeNF(
    const double U,              // parametric coordinate in surface
    const double V,              // parametric coordinate in surface
    ChVectorDynamic<>& Qi,       // Return result of Q = N'*F  here
    double& detJ,                // Return det[J] here
    const ChVectorDynamic<>& F,  // Input F vector, size is =n. field coords.
    ChVectorDynamic<>* state_x,  // if != 0, update state (pos. part) to this, then evaluate Q
    ChVectorDynamic<>* state_w   // if != 0, update state (speed part) to this, then evaluate Q
) {
    ChMatrixNM<double, 1, 3> N;
    // shape functions (U and V in 0..1 as triangle integration)
    N(0) = 1 - U - V;
    N(1) = U;
    N(2) = V;

    // determinant of jacobian is also =2*areaoftriangle, also length of cross product of sides
    ChVector<> p0 = GetNode(0)->GetPos();
    ChVector<> p1 = GetNode(1)->GetPos();
    ChVector<> p2 = GetNode(2)->GetPos();
    detJ = (Vcross(p2 - p0, p1 - p0)).Length();

    Qi.segment(0, 3) = N(0) * F.segment(0, 3);
    Qi.segment(3, 3) = N(0) * F.segment(3, 3);

    Qi.segment(6, 3) = N(1) * F.segment(0, 3);
    Qi.segment(9, 3) = N(1) * F.segment(3, 3);

    Qi.segment(12, 3) = N(2) * F.segment(0, 3);
    Qi.segment(15, 3) = N(2) * F.segment(3, 3);
}

ChVector<> ChContactTriangleXYZROT::ComputeNormal(const double U, const double V) {
    ChVector<> p0 = GetNode(0)->GetPos();
    ChVector<> p1 = GetNode(1)->GetPos();
    ChVector<> p2 = GetNode(2)->GetPos();
    return Vcross(p1 - p0, p2 - p0).GetNormalized();
}

void ChContactTriangleXYZROT::ComputeUVfromP(const ChVector<> P, double& u, double& v) {
    bool is_into;
    ChVector<> p_projected;
    /*double dist =*/collision::utils::PointTriangleDistance(P, m_nodes[0]->GetPos(), m_nodes[1]->GetPos(),
                                                             m_nodes[2]->GetPos(), u, v, is_into, p_projected);
}

// =============================================================================

ChContactSurfaceMesh::ChContactSurfaceMesh(std::shared_ptr<ChMaterialSurface> material, ChMesh* mesh)
    : ChContactSurface(material, mesh) {}

void ChContactSurfaceMesh::AddFace(std::shared_ptr<ChNodeFEAxyz> node1,
                                   std::shared_ptr<ChNodeFEAxyz> node2,
                                   std::shared_ptr<ChNodeFEAxyz> node3,
                                   std::shared_ptr<ChNodeFEAxyz> edge_node1,
                                   std::shared_ptr<ChNodeFEAxyz> edge_node2,
                                   std::shared_ptr<ChNodeFEAxyz> edge_node3,
                                   bool owns_node1,
                                   bool owns_node2,
                                   bool owns_node3,
                                   bool owns_edge1,
                                   bool owns_edge2,
                                   bool owns_edge3,
                                   double sphere_swept) {
    assert(node1);
    assert(node2);
    assert(node3);

    auto contact_triangle = chrono_types::make_shared<ChContactTriangleXYZ>();
    contact_triangle->SetNodes({{node1, node2, node3}});
    contact_triangle->SetNodeOwnership({owns_node1, owns_node2, owns_node3});
    contact_triangle->SetEdgeOwnership({owns_edge1, owns_edge2, owns_edge3});
    contact_triangle->SetContactSurface(this);

    auto collision_model = static_cast<collision::ChCollisionModelBullet*>(contact_triangle->GetCollisionModel());
    collision_model->ClearModel();
    collision_model->AddTriangleProxy(m_material,                                   // contact material
                                      &node1->pos, &node2->pos, &node3->pos,        // face nodes
                                      edge_node1 ? &edge_node1->pos : &node1->pos,  // edge node 1
                                      edge_node2 ? &edge_node2->pos : &node2->pos,  // edge node 2
                                      edge_node3 ? &edge_node3->pos : &node3->pos,  // edge node 3
                                      owns_node1, owns_node2, owns_node3,           // face owns nodes?
                                      owns_edge1, owns_edge2, owns_edge3,           // face owns edges?
                                      sphere_swept                                  // thickness
    );
    contact_triangle->GetCollisionModel()->BuildModel();

    vfaces.push_back(contact_triangle);
}

void ChContactSurfaceMesh::ConstructFromTrimesh(std::shared_ptr<geometry::ChTriangleMeshConnected> trimesh,
                                                double sphere_swept) {
    std::vector<std::shared_ptr<fea::ChNodeFEAxyz>> nodes;
    for (const auto& v : trimesh->getCoordsVertices()) {
        nodes.push_back(chrono_types::make_shared<fea::ChNodeFEAxyz>(v));
    }

    std::vector<NodeTripletXYZ> triangles_ptrs;
    for (const auto& tri : trimesh->getIndicesVertexes()) {
        const auto& node0 = nodes[tri[0]];
        const auto& node1 = nodes[tri[1]];
        const auto& node2 = nodes[tri[2]];
        triangles_ptrs.push_back({{node0, node1, node2}});
    }

    AddFacesFromTripletsXYZ(triangles_ptrs, sphere_swept);
}

void ChContactSurfaceMesh::AddFacesFromBoundary(double sphere_swept, bool ccw) {
    if (!m_physics_item)
        return;
    auto mesh = dynamic_cast<ChMesh*>(m_physics_item);
    if (!mesh)
        return;

    std::vector<std::array<std::shared_ptr<ChNodeFEAxyz>, 3>> triangles_ptrs;
    std::vector<std::array<std::shared_ptr<ChNodeFEAxyzrot>, 3>> triangles_rot_ptrs;

    // Boundary faces of TETRAHEDRONS
    std::multimap<std::array<ChNodeFEAxyz*, 3>, ChTetrahedronFace> face_map;

    for (unsigned int ie = 0; ie < mesh->GetNelements(); ++ie) {
        if (auto mtetra = std::dynamic_pointer_cast<ChElementTetrahedron>(mesh->GetElement(ie))) {
            for (int nface = 0; nface < 4; ++nface) {
                ChTetrahedronFace mface(mtetra, nface);
                std::array<ChNodeFEAxyz*, 3> mface_key = {mface.GetNodeN(0).get(), mface.GetNodeN(1).get(),
                                                          mface.GetNodeN(2).get()};
                std::sort(mface_key.begin(), mface_key.end());
                face_map.insert({mface_key, mface});
            }
        }
    }
    for (unsigned int ie = 0; ie < mesh->GetNelements(); ++ie) {
        if (auto mtetra = std::dynamic_pointer_cast<ChElementTetrahedron>(mesh->GetElement(ie))) {
            for (int nface = 0; nface < 4; ++nface) {
                ChTetrahedronFace mface(mtetra, nface);
                std::array<ChNodeFEAxyz*, 3> mface_key = {mface.GetNodeN(0).get(), mface.GetNodeN(1).get(),
                                                          mface.GetNodeN(2).get()};
                std::sort(mface_key.begin(), mface_key.end());
                if (face_map.count(mface_key) == 1) {
                    // Found a face that is not shared.. so it is a boundary face.
                    triangles_ptrs.push_back({{mface.GetNodeN(0), mface.GetNodeN(1), mface.GetNodeN(2)}});
                }
            }
        }
    }

    // Boundary faces of HEXAHEDRONS
    std::multimap<std::array<ChNodeFEAxyz*, 4>, ChHexahedronFace> face_map_brick;

    for (unsigned int ie = 0; ie < mesh->GetNelements(); ++ie) {
        if (auto mbrick = std::dynamic_pointer_cast<ChElementHexahedron>(mesh->GetElement(ie))) {
            for (int nface = 0; nface < 6; ++nface) {
                ChHexahedronFace mface(mbrick, nface);
                std::array<ChNodeFEAxyz*, 4> mface_key = {mface.GetNodeN(0).get(), mface.GetNodeN(1).get(),
                                                          mface.GetNodeN(2).get(), mface.GetNodeN(3).get()};
                std::sort(mface_key.begin(), mface_key.end());
                face_map_brick.insert({mface_key, mface});
            }
        }
    }
    for (unsigned int ie = 0; ie < mesh->GetNelements(); ++ie) {
        if (auto mbrick = std::dynamic_pointer_cast<ChElementHexahedron>(mesh->GetElement(ie))) {
            for (int nface = 0; nface < 6; ++nface) {   // Each of the 6 faces of a brick
                ChHexahedronFace mface(mbrick, nface);  // Create a face of the element
                std::array<ChNodeFEAxyz*, 4> mface_key = {mface.GetNodeN(0).get(), mface.GetNodeN(1).get(),
                                                          mface.GetNodeN(2).get(), mface.GetNodeN(3).get()};
                std::sort(mface_key.begin(), mface_key.end());
                if (face_map_brick.count(mface_key) == 1) {
                    // Found a face that is not shared.. so it is a boundary face: Make two triangles out of that face
                    triangles_ptrs.push_back({{mface.GetNodeN(0), mface.GetNodeN(1), mface.GetNodeN(2)}});
                    triangles_ptrs.push_back({{mface.GetNodeN(0), mface.GetNodeN(2), mface.GetNodeN(3)}});
                }
            }
        }
    }

    // Skin of ANCF SHELLS
    for (unsigned int ie = 0; ie < mesh->GetNelements(); ++ie) {
        if (auto mshell = std::dynamic_pointer_cast<ChElementShellANCF_3423>(mesh->GetElement(ie))) {
            std::shared_ptr<ChNodeFEAxyz> nA = mshell->GetNodeA();
            std::shared_ptr<ChNodeFEAxyz> nB = mshell->GetNodeB();
            std::shared_ptr<ChNodeFEAxyz> nC = mshell->GetNodeC();
            std::shared_ptr<ChNodeFEAxyz> nD = mshell->GetNodeD();
            if (ccw) {
                triangles_ptrs.push_back({{nA, nD, nB}});
                triangles_ptrs.push_back({{nB, nD, nC}});
            } else {
                triangles_ptrs.push_back({{nA, nB, nD}});
                triangles_ptrs.push_back({{nB, nC, nD}});
            }
        }
    }

    for (unsigned int ie = 0; ie < mesh->GetNelements(); ++ie) {
        if (auto mshell = std::dynamic_pointer_cast<ChElementShellANCF_3443>(mesh->GetElement(ie))) {
            std::shared_ptr<ChNodeFEAxyz> nA = mshell->GetNodeA();
            std::shared_ptr<ChNodeFEAxyz> nB = mshell->GetNodeB();
            std::shared_ptr<ChNodeFEAxyz> nC = mshell->GetNodeC();
            std::shared_ptr<ChNodeFEAxyz> nD = mshell->GetNodeD();
            if (ccw) {
                triangles_ptrs.push_back({{nA, nD, nB}});
                triangles_ptrs.push_back({{nB, nD, nC}});
            } else {
                triangles_ptrs.push_back({{nA, nB, nD}});
                triangles_ptrs.push_back({{nB, nC, nD}});
            }
        }
    }

    for (unsigned int ie = 0; ie < mesh->GetNelements(); ++ie) {
        if (auto mshell = std::dynamic_pointer_cast<ChElementShellANCF_3833>(mesh->GetElement(ie))) {
            auto nA = mshell->GetNodeA();
            auto nB = mshell->GetNodeB();
            auto nC = mshell->GetNodeC();
            auto nD = mshell->GetNodeD();
            auto nE = mshell->GetNodeE();
            auto nF = mshell->GetNodeF();
            auto nG = mshell->GetNodeG();
            auto nH = mshell->GetNodeH();
            if (ccw) {
                triangles_ptrs.push_back({{nA, nH, nE}});
                triangles_ptrs.push_back({{nB, nE, nF}});
                triangles_ptrs.push_back({{nC, nF, nG}});
                triangles_ptrs.push_back({{nD, nG, nH}});
                triangles_ptrs.push_back({{nH, nG, nE}});
                triangles_ptrs.push_back({{nF, nE, nG}});
            } else {
                triangles_ptrs.push_back({{nA, nE, nH}});
                triangles_ptrs.push_back({{nB, nF, nE}});
                triangles_ptrs.push_back({{nC, nG, nF}});
                triangles_ptrs.push_back({{nD, nH, nG}});
                triangles_ptrs.push_back({{nH, nE, nG}});
                triangles_ptrs.push_back({{nF, nG, nE}});
            }
        }
    }

    // Skin of REISSNER SHELLS:
    for (unsigned int ie = 0; ie < mesh->GetNelements(); ++ie) {
        if (auto mshell = std::dynamic_pointer_cast<ChElementShellReissner4>(mesh->GetElement(ie))) {
            std::shared_ptr<ChNodeFEAxyzrot> nA = mshell->GetNodeA();
            std::shared_ptr<ChNodeFEAxyzrot> nB = mshell->GetNodeB();
            std::shared_ptr<ChNodeFEAxyzrot> nC = mshell->GetNodeC();
            std::shared_ptr<ChNodeFEAxyzrot> nD = mshell->GetNodeD();
            if (ccw) {
                triangles_rot_ptrs.push_back({{nA, nD, nB}});
                triangles_rot_ptrs.push_back({{nB, nD, nC}});
            } else {
                triangles_rot_ptrs.push_back({{nA, nB, nD}});
                triangles_rot_ptrs.push_back({{nB, nC, nD}});
            }
        }
    }

    // Skin of BST shells
    for (unsigned int ie = 0; ie < mesh->GetNelements(); ++ie) {
        if (auto mshell = std::dynamic_pointer_cast<ChElementShellBST>(mesh->GetElement(ie))) {
            auto n0 = mshell->GetNodeTriangleN(0);
            auto n1 = mshell->GetNodeTriangleN(1);
            auto n2 = mshell->GetNodeTriangleN(2);
            if (ccw) {
                triangles_ptrs.push_back({{n0, n1, n2}});
            } else {
                triangles_ptrs.push_back({{n0, n2, n1}});
            }
        }
    }

    // EULER BEAMS (handles as a skinny triangle, with sphere swept radii, i.e. a capsule):
    for (unsigned int ie = 0; ie < mesh->GetNelements(); ++ie) {
        if (auto mbeam = std::dynamic_pointer_cast<ChElementBeamEuler>(mesh->GetElement(ie))) {
            std::shared_ptr<ChNodeFEAxyzrot> nA = mbeam->GetNodeA();
            std::shared_ptr<ChNodeFEAxyzrot> nB = mbeam->GetNodeB();

            auto contact_triangle = chrono_types::make_shared<ChContactTriangleXYZROT>();
            contact_triangle->SetNodes({{nA, nB, nB}});
            contact_triangle->SetNodeOwnership({false, false, false});
            contact_triangle->SetEdgeOwnership({true, false, true});
            contact_triangle->SetContactSurface(this);
            vfaces_rot.push_back(contact_triangle);

            double capsule_radius =
                collision::ChCollisionModel::GetDefaultSuggestedMargin();  // fallback for no draw profile
            if (auto mdrawshape = mbeam->GetSection()->GetDrawShape()) {
                double ymin, ymax, zmin, zmax;
                mdrawshape->GetAABB(ymin, ymax, zmin, zmax);
                capsule_radius = 0.5 * sqrt(pow(ymax - ymin, 2) + pow(zmax - zmin, 2));
            }

            contact_triangle->GetCollisionModel()->ClearModel();
            ((collision::ChCollisionModelBullet*)contact_triangle->GetCollisionModel())
                ->AddTriangleProxy(m_material,                                      // contact material
                                   &nA->coord.pos, &nB->coord.pos, &nB->coord.pos,  // vertices
                                   0, 0, 0,                                         // no wing vertexes
                                   false, false, false,  // are vertexes owned by this triangle?
                                   true, false, true,    // are edges owned by this triangle?
                                   capsule_radius);
            contact_triangle->GetCollisionModel()->BuildModel();
        }
    }

    // ANCF BEAMS (handled as a skinny triangle, with sphere swept radii, i.e. a capsule):
    for (unsigned int ie = 0; ie < mesh->GetNelements(); ++ie) {
        if (auto cableANCF = std::dynamic_pointer_cast<ChElementCableANCF>(mesh->GetElement(ie))) {
            std::shared_ptr<ChNodeFEAxyzD> nA = cableANCF->GetNodeA();
            std::shared_ptr<ChNodeFEAxyzD> nB = cableANCF->GetNodeB();

            auto contact_triangle = chrono_types::make_shared<ChContactTriangleXYZ>();
            contact_triangle->SetNodes({{nA, nB, nB}});
            contact_triangle->SetNodeOwnership({false, false, false});
            contact_triangle->SetEdgeOwnership({true, false, true});
            contact_triangle->SetContactSurface(this);
            vfaces.push_back(contact_triangle);

            double capsule_radius =
                collision::ChCollisionModel::GetDefaultSuggestedMargin();  // fallback for no draw profile
            if (auto mdrawshape = cableANCF->GetSection()->GetDrawShape()) {
                double ymin, ymax, zmin, zmax;
                mdrawshape->GetAABB(ymin, ymax, zmin, zmax);
                capsule_radius = 0.5 * sqrt(pow(ymax - ymin, 2) + pow(zmax - zmin, 2));
            }

            contact_triangle->GetCollisionModel()->ClearModel();
            ((collision::ChCollisionModelBullet*)contact_triangle->GetCollisionModel())
                ->AddTriangleProxy(m_material,                    // contact materials
                                   &nA->pos, &nB->pos, &nB->pos,  // vertices
                                   0, 0, 0,                       // no wing vertexes
                                   false, false, false,           // are vertexes owned by this triangle?
                                   true, false, true,             // are edges owned by this triangle?
                                   capsule_radius);
            contact_triangle->GetCollisionModel()->BuildModel();
        } else if (auto beam3243 = std::dynamic_pointer_cast<ChElementBeamANCF_3243>(mesh->GetElement(ie))) {
            std::shared_ptr<ChNodeFEAxyzD> nA = beam3243->GetNodeA();
            std::shared_ptr<ChNodeFEAxyzD> nB = beam3243->GetNodeB();

            auto contact_triangle = chrono_types::make_shared<ChContactTriangleXYZ>();
            contact_triangle->SetNodes({{nA, nB, nB}});
            contact_triangle->SetNodeOwnership({false, false, false});
            contact_triangle->SetEdgeOwnership({true, false, true});
            contact_triangle->SetContactSurface(this);
            vfaces.push_back(contact_triangle);

            double capsule_radius = 0.5 * sqrt(pow(beam3243->GetThicknessY(), 2) + pow(beam3243->GetThicknessZ(), 2));

            contact_triangle->GetCollisionModel()->ClearModel();
            ((collision::ChCollisionModelBullet*)contact_triangle->GetCollisionModel())
                ->AddTriangleProxy(m_material,                    // contact materials
                                   &nA->pos, &nB->pos, &nB->pos,  // vertices
                                   0, 0, 0,                       // no wing vertexes
                                   false, false, false,           // are vertexes owned by this triangle?
                                   true, false, true,             // are edges owned by this triangle?
                                   capsule_radius);
            contact_triangle->GetCollisionModel()->BuildModel();
        } else if (auto beam3333 = std::dynamic_pointer_cast<ChElementBeamANCF_3333>(mesh->GetElement(ie))) {
            std::shared_ptr<ChNodeFEAxyzD> nA = beam3333->GetNodeA();
            std::shared_ptr<ChNodeFEAxyzD> nB = beam3333->GetNodeB();

            auto contact_triangle = chrono_types::make_shared<ChContactTriangleXYZ>();
            contact_triangle->SetNodes({{nA, nB, nB}});
            contact_triangle->SetNodeOwnership({false, false, false});
            contact_triangle->SetEdgeOwnership({true, false, true});
            contact_triangle->SetContactSurface(this);
            vfaces.push_back(contact_triangle);

            double capsule_radius = 0.5 * sqrt(pow(beam3333->GetThicknessY(), 2) + pow(beam3333->GetThicknessZ(), 2));

            contact_triangle->GetCollisionModel()->ClearModel();
            ((collision::ChCollisionModelBullet*)contact_triangle->GetCollisionModel())
                ->AddTriangleProxy(m_material,                    // contact materials
                                   &nA->pos, &nB->pos, &nB->pos,  // vertices
                                   0, 0, 0,                       // no wing vertexes
                                   false, false, false,           // are vertexes owned by this triangle?
                                   true, false, true,             // are edges owned by this triangle?
                                   capsule_radius);
            contact_triangle->GetCollisionModel()->BuildModel();
        }
    }

    // Create collision triangles from node triplets
    AddFacesFromTripletsXYZ(triangles_ptrs, sphere_swept);
    AddFacesFromTripletsXYZrot(triangles_rot_ptrs, sphere_swept);
}

void ChContactSurfaceMesh::AddFacesFromTripletsXYZ(const std::vector<NodeTripletXYZ>& triangles_ptrs,
                                                   double sphere_swept) {
    std::vector<std::array<ChNodeFEAxyz*, 3>> triangles;
    for (const auto& tri : triangles_ptrs) {
        triangles.push_back({{tri[0].get(), tri[1].get(), tri[2].get()}});
    }

    // Compute triangles connectivity
    std::multimap<std::pair<ChNodeFEAxyz*, ChNodeFEAxyz*>, int> edge_map;

    for (int it = 0; it < triangles.size(); ++it) {
        // edges = pairs of vertexes indexes
        std::pair<ChNodeFEAxyz*, ChNodeFEAxyz*> medgeA(triangles[it][0], triangles[it][1]);
        std::pair<ChNodeFEAxyz*, ChNodeFEAxyz*> medgeB(triangles[it][1], triangles[it][2]);
        std::pair<ChNodeFEAxyz*, ChNodeFEAxyz*> medgeC(triangles[it][2], triangles[it][0]);
        // vertex indexes in edges: always in increasing order to avoid ambiguous duplicated edges
        if (medgeA.first > medgeA.second)
            medgeA = std::pair<ChNodeFEAxyz*, ChNodeFEAxyz*>(medgeA.second, medgeA.first);
        if (medgeB.first > medgeB.second)
            medgeB = std::pair<ChNodeFEAxyz*, ChNodeFEAxyz*>(medgeB.second, medgeB.first);
        if (medgeC.first > medgeC.second)
            medgeC = std::pair<ChNodeFEAxyz*, ChNodeFEAxyz*>(medgeC.second, medgeC.first);
        edge_map.insert({medgeA, it});
        edge_map.insert({medgeB, it});
        edge_map.insert({medgeC, it});
    }

    // Create a map of neighboring triangles, vector of:
    // [Ti TieA TieB TieC]
    std::vector<std::array<int, 4>> tri_map;
    tri_map.resize(triangles.size());

    for (int it = 0; it < triangles.size(); ++it) {
        tri_map[it][0] = it;
        tri_map[it][1] = -1;  // default no neighbor
        tri_map[it][2] = -1;  // default no neighbor
        tri_map[it][3] = -1;  // default no neighbor
        // edges = pairs of vertexes indexes
        std::pair<ChNodeFEAxyz*, ChNodeFEAxyz*> medgeA(triangles[it][0], triangles[it][1]);
        std::pair<ChNodeFEAxyz*, ChNodeFEAxyz*> medgeB(triangles[it][1], triangles[it][2]);
        std::pair<ChNodeFEAxyz*, ChNodeFEAxyz*> medgeC(triangles[it][2], triangles[it][0]);
        // vertex indexes in edges: always in increasing order to avoid ambiguous duplicated edges
        if (medgeA.first > medgeA.second)
            medgeA = std::pair<ChNodeFEAxyz*, ChNodeFEAxyz*>(medgeA.second, medgeA.first);
        if (medgeB.first > medgeB.second)
            medgeB = std::pair<ChNodeFEAxyz*, ChNodeFEAxyz*>(medgeB.second, medgeB.first);
        if (medgeC.first > medgeC.second)
            medgeC = std::pair<ChNodeFEAxyz*, ChNodeFEAxyz*>(medgeC.second, medgeC.first);
        auto retA = edge_map.equal_range(medgeA);
        for (auto fedge = retA.first; fedge != retA.second; ++fedge) {
            if (fedge->second != it) {
                tri_map[it][1] = fedge->second;
                break;
            }
        }
        auto retB = edge_map.equal_range(medgeB);
        for (auto fedge = retB.first; fedge != retB.second; ++fedge) {
            if (fedge->second != it) {
                tri_map[it][2] = fedge->second;
                break;
            }
        }
        auto retC = edge_map.equal_range(medgeC);
        for (auto fedge = retC.first; fedge != retC.second; ++fedge) {
            if (fedge->second != it) {
                tri_map[it][3] = fedge->second;
                break;
            }
        }
    }

    std::map<std::pair<ChNodeFEAxyz*, ChNodeFEAxyz*>, std::pair<int, int>> winged_edges;
    bool allow_single_wing = true;

    for (auto aedge = edge_map.begin(); aedge != edge_map.end(); ++aedge) {
        auto ret = edge_map.equal_range(aedge->first);
        int nt = 0;
        std::pair<ChNodeFEAxyz*, ChNodeFEAxyz*> wingedge;
        std::pair<int, int> wingtri;
        wingtri.first = -1;
        wingtri.second = -1;
        for (auto fedge = ret.first; fedge != ret.second; ++fedge) {
            if (fedge->second == -1)
                break;
            wingedge.first = fedge->first.first;
            wingedge.second = fedge->first.second;
            if (nt == 0)
                wingtri.first = fedge->second;
            if (nt == 1)
                wingtri.second = fedge->second;
            ++nt;
            if (nt == 2)
                break;
        }
        if ((nt == 2) || ((nt == 1) && allow_single_wing)) {
            winged_edges.insert(std::pair<std::pair<ChNodeFEAxyz*, ChNodeFEAxyz*>, std::pair<int, int>>(
                wingedge, wingtri));  // ok found winged edge!
            aedge->second = -1;       // deactivate this way otherwise found again by sister
        }
    }

    // Create triangles with collision models
    std::set<ChNodeFEAxyz*> added_vertexes;

    // iterate on triangles
    for (int it = 0; it < triangles.size(); ++it) {
        // edges = pairs of vertexes indexes
        std::pair<ChNodeFEAxyz*, ChNodeFEAxyz*> medgeA(triangles[it][0], triangles[it][1]);
        std::pair<ChNodeFEAxyz*, ChNodeFEAxyz*> medgeB(triangles[it][1], triangles[it][2]);
        std::pair<ChNodeFEAxyz*, ChNodeFEAxyz*> medgeC(triangles[it][2], triangles[it][0]);
        // vertex indexes in edges: always in increasing order to avoid ambiguous duplicated edges
        if (medgeA.first > medgeA.second)
            medgeA = std::pair<ChNodeFEAxyz*, ChNodeFEAxyz*>(medgeA.second, medgeA.first);
        if (medgeB.first > medgeB.second)
            medgeB = std::pair<ChNodeFEAxyz*, ChNodeFEAxyz*>(medgeB.second, medgeB.first);
        if (medgeC.first > medgeC.second)
            medgeC = std::pair<ChNodeFEAxyz*, ChNodeFEAxyz*>(medgeC.second, medgeC.first);
        auto wingedgeA = winged_edges.find(medgeA);
        auto wingedgeB = winged_edges.find(medgeB);
        auto wingedgeC = winged_edges.find(medgeC);

        ChNodeFEAxyz* i_wingvertex_A = 0;
        ChNodeFEAxyz* i_wingvertex_B = 0;
        ChNodeFEAxyz* i_wingvertex_C = 0;

        if (tri_map[it][1] != -1) {
            i_wingvertex_A = triangles[tri_map[it][1]][0];
            if (triangles[tri_map[it][1]][1] != wingedgeA->first.first &&
                triangles[tri_map[it][1]][1] != wingedgeA->first.second)
                i_wingvertex_A = triangles[tri_map[it][1]][1];
            if (triangles[tri_map[it][1]][2] != wingedgeA->first.first &&
                triangles[tri_map[it][1]][2] != wingedgeA->first.second)
                i_wingvertex_A = triangles[tri_map[it][1]][2];
        }

        if (tri_map[it][2] != -1) {
            i_wingvertex_B = triangles[tri_map[it][2]][0];
            if (triangles[tri_map[it][2]][1] != wingedgeB->first.first &&
                triangles[tri_map[it][2]][1] != wingedgeB->first.second)
                i_wingvertex_B = triangles[tri_map[it][2]][1];
            if (triangles[tri_map[it][2]][2] != wingedgeB->first.first &&
                triangles[tri_map[it][2]][2] != wingedgeB->first.second)
                i_wingvertex_B = triangles[tri_map[it][2]][2];
        }

        if (tri_map[it][3] != -1) {
            i_wingvertex_C = triangles[tri_map[it][3]][0];
            if (triangles[tri_map[it][3]][1] != wingedgeC->first.first &&
                triangles[tri_map[it][3]][1] != wingedgeC->first.second)
                i_wingvertex_C = triangles[tri_map[it][3]][1];
            if (triangles[tri_map[it][3]][2] != wingedgeC->first.first &&
                triangles[tri_map[it][3]][2] != wingedgeC->first.second)
                i_wingvertex_C = triangles[tri_map[it][3]][2];
        }

        bool owns_node1 = (added_vertexes.find(triangles[it][0]) == added_vertexes.end());
        bool owns_node2 = (added_vertexes.find(triangles[it][1]) == added_vertexes.end());
        bool owns_node3 = (added_vertexes.find(triangles[it][2]) == added_vertexes.end());
        
        bool owns_edge1 = (wingedgeA->second.first != -1);
        bool owns_edge2 = (wingedgeB->second.first != -1);
        bool owns_edge3 = (wingedgeC->second.first != -1);

        auto contact_triangle = chrono_types::make_shared<ChContactTriangleXYZ>();
        contact_triangle->SetNodes({{triangles_ptrs[it][0], triangles_ptrs[it][1], triangles_ptrs[it][2]}});
        contact_triangle->SetNodeOwnership({owns_node1, owns_node2, owns_node3});
        contact_triangle->SetEdgeOwnership({owns_edge1, owns_edge2, owns_edge3});
        contact_triangle->SetContactSurface(this);
        vfaces.push_back(contact_triangle);

        contact_triangle->GetCollisionModel()->ClearModel();
        ((collision::ChCollisionModelBullet*)contact_triangle->GetCollisionModel())
            ->AddTriangleProxy(m_material,  // contact material
                               &triangles[it][0]->pos, &triangles[it][1]->pos, &triangles[it][2]->pos,
                               // if no wing vertex (ie. 'free' edge), point to opposite vertex, ie vertex in triangle
                               // not belonging to edge
                               wingedgeA->second.second != -1 ? &i_wingvertex_A->pos : &triangles[it][2]->pos,
                               wingedgeB->second.second != -1 ? &i_wingvertex_B->pos : &triangles[it][0]->pos,
                               wingedgeC->second.second != -1 ? &i_wingvertex_C->pos : &triangles[it][1]->pos,
                               owns_node1, owns_node2, owns_node3,
                               // are edges owned by this triangle? (if not, they belong to a neighboring triangle)
                               owns_edge1, owns_edge2, owns_edge3, sphere_swept);
        contact_triangle->GetCollisionModel()->BuildModel();

        // Mark added vertexes
        added_vertexes.insert(triangles[it][0]);
        added_vertexes.insert(triangles[it][1]);
        added_vertexes.insert(triangles[it][2]);

        // Mark added edges, setting to -1 the 'ti' id of 1st triangle in winged edge {{vi,vj}{ti,tj}}
        wingedgeA->second.first = -1;
        wingedgeB->second.first = -1;
        wingedgeC->second.first = -1;
    }
}

void ChContactSurfaceMesh::AddFacesFromTripletsXYZrot(const std::vector<NodeTripletXYZrot>& triangles_ptrs,
                                                      double sphere_swept) {
    std::vector<std::array<ChNodeFEAxyzrot*, 3>> triangles;
    for (const auto& tri : triangles_ptrs) {
        triangles.push_back({{tri[0].get(), tri[1].get(), tri[2].get()}});
    }

    // compute connectivity also for triangles with rotational dofs:

    std::multimap<std::pair<ChNodeFEAxyzrot*, ChNodeFEAxyzrot*>, int> edge_map_rot;

    for (int it = 0; it < triangles.size(); ++it) {
        // edges = pairs of vertexes indexes
        std::pair<ChNodeFEAxyzrot*, ChNodeFEAxyzrot*> medgeA(triangles[it][0], triangles[it][1]);
        std::pair<ChNodeFEAxyzrot*, ChNodeFEAxyzrot*> medgeB(triangles[it][1], triangles[it][2]);
        std::pair<ChNodeFEAxyzrot*, ChNodeFEAxyzrot*> medgeC(triangles[it][2], triangles[it][0]);
        // vertex indexes in edges: always in increasing order to avoid ambiguous duplicated edges
        if (medgeA.first > medgeA.second)
            medgeA = std::pair<ChNodeFEAxyzrot*, ChNodeFEAxyzrot*>(medgeA.second, medgeA.first);
        if (medgeB.first > medgeB.second)
            medgeB = std::pair<ChNodeFEAxyzrot*, ChNodeFEAxyzrot*>(medgeB.second, medgeB.first);
        if (medgeC.first > medgeC.second)
            medgeC = std::pair<ChNodeFEAxyzrot*, ChNodeFEAxyzrot*>(medgeC.second, medgeC.first);
        edge_map_rot.insert({medgeA, it});
        edge_map_rot.insert({medgeB, it});
        edge_map_rot.insert({medgeC, it});
    }

    // Create a map of neighboring triangles, vector of:
    // [Ti TieA TieB TieC]
    std::vector<std::array<int, 4>> tri_map_rot;
    tri_map_rot.resize(triangles.size());

    for (int it = 0; it < triangles.size(); ++it) {
        tri_map_rot[it][0] = it;
        tri_map_rot[it][1] = -1;  // default no neighbor
        tri_map_rot[it][2] = -1;  // default no neighbor
        tri_map_rot[it][3] = -1;  // default no neighbor
        // edges = pairs of vertexes indexes
        std::pair<ChNodeFEAxyzrot*, ChNodeFEAxyzrot*> medgeA(triangles[it][0], triangles[it][1]);
        std::pair<ChNodeFEAxyzrot*, ChNodeFEAxyzrot*> medgeB(triangles[it][1], triangles[it][2]);
        std::pair<ChNodeFEAxyzrot*, ChNodeFEAxyzrot*> medgeC(triangles[it][2], triangles[it][0]);
        // vertex indexes in edges: always in increasing order to avoid ambiguous duplicated edges
        if (medgeA.first > medgeA.second)
            medgeA = std::pair<ChNodeFEAxyzrot*, ChNodeFEAxyzrot*>(medgeA.second, medgeA.first);
        if (medgeB.first > medgeB.second)
            medgeB = std::pair<ChNodeFEAxyzrot*, ChNodeFEAxyzrot*>(medgeB.second, medgeB.first);
        if (medgeC.first > medgeC.second)
            medgeC = std::pair<ChNodeFEAxyzrot*, ChNodeFEAxyzrot*>(medgeC.second, medgeC.first);
        auto retA = edge_map_rot.equal_range(medgeA);
        for (auto fedge = retA.first; fedge != retA.second; ++fedge) {
            if (fedge->second != it) {
                tri_map_rot[it][1] = fedge->second;
                break;
            }
        }
        auto retB = edge_map_rot.equal_range(medgeB);
        for (auto fedge = retB.first; fedge != retB.second; ++fedge) {
            if (fedge->second != it) {
                tri_map_rot[it][2] = fedge->second;
                break;
            }
        }
        auto retC = edge_map_rot.equal_range(medgeC);
        for (auto fedge = retC.first; fedge != retC.second; ++fedge) {
            if (fedge->second != it) {
                tri_map_rot[it][3] = fedge->second;
                break;
            }
        }
    }

    std::map<std::pair<ChNodeFEAxyzrot*, ChNodeFEAxyzrot*>, std::pair<int, int>> winged_edges_rot;
    bool allow_single_wing_rot = true;

    for (auto aedge = edge_map_rot.begin(); aedge != edge_map_rot.end(); ++aedge) {
        auto ret = edge_map_rot.equal_range(aedge->first);
        int nt = 0;
        std::pair<ChNodeFEAxyzrot*, ChNodeFEAxyzrot*> wingedge;
        std::pair<int, int> wingtri;
        wingtri.first = -1;
        wingtri.second = -1;
        for (auto fedge = ret.first; fedge != ret.second; ++fedge) {
            if (fedge->second == -1)
                break;
            wingedge.first = fedge->first.first;
            wingedge.second = fedge->first.second;
            if (nt == 0)
                wingtri.first = fedge->second;
            if (nt == 1)
                wingtri.second = fedge->second;
            ++nt;
            if (nt == 2)
                break;
        }
        if ((nt == 2) || ((nt == 1) && allow_single_wing_rot)) {
            winged_edges_rot.insert(std::pair<std::pair<ChNodeFEAxyzrot*, ChNodeFEAxyzrot*>, std::pair<int, int>>(
                wingedge, wingtri));  // ok found winged edge!
            aedge->second = -1;       // deactivate this way otherwise found again by sister
        }
    }

    // ....repeat: create triangles with collision models for nodes with rotationaldofs too:

    std::set<ChNodeFEAxyzrot*> added_vertexes_rot;

    // iterate on triangles
    for (int it = 0; it < triangles.size(); ++it) {
        // edges = pairs of vertexes indexes
        std::pair<ChNodeFEAxyzrot*, ChNodeFEAxyzrot*> medgeA(triangles[it][0], triangles[it][1]);
        std::pair<ChNodeFEAxyzrot*, ChNodeFEAxyzrot*> medgeB(triangles[it][1], triangles[it][2]);
        std::pair<ChNodeFEAxyzrot*, ChNodeFEAxyzrot*> medgeC(triangles[it][2], triangles[it][0]);
        // vertex indexes in edges: always in increasing order to avoid ambiguous duplicated edges
        if (medgeA.first > medgeA.second)
            medgeA = std::pair<ChNodeFEAxyzrot*, ChNodeFEAxyzrot*>(medgeA.second, medgeA.first);
        if (medgeB.first > medgeB.second)
            medgeB = std::pair<ChNodeFEAxyzrot*, ChNodeFEAxyzrot*>(medgeB.second, medgeB.first);
        if (medgeC.first > medgeC.second)
            medgeC = std::pair<ChNodeFEAxyzrot*, ChNodeFEAxyzrot*>(medgeC.second, medgeC.first);
        auto wingedgeA = winged_edges_rot.find(medgeA);
        auto wingedgeB = winged_edges_rot.find(medgeB);
        auto wingedgeC = winged_edges_rot.find(medgeC);

        ChNodeFEAxyzrot* i_wingvertex_A = 0;
        ChNodeFEAxyzrot* i_wingvertex_B = 0;
        ChNodeFEAxyzrot* i_wingvertex_C = 0;

        if (tri_map_rot[it][1] != -1) {
            i_wingvertex_A = triangles[tri_map_rot[it][1]][0];
            if (triangles[tri_map_rot[it][1]][1] != wingedgeA->first.first &&
                triangles[tri_map_rot[it][1]][1] != wingedgeA->first.second)
                i_wingvertex_A = triangles[tri_map_rot[it][1]][1];
            if (triangles[tri_map_rot[it][1]][2] != wingedgeA->first.first &&
                triangles[tri_map_rot[it][1]][2] != wingedgeA->first.second)
                i_wingvertex_A = triangles[tri_map_rot[it][1]][2];
        }

        if (tri_map_rot[it][2] != -1) {
            i_wingvertex_B = triangles[tri_map_rot[it][2]][0];
            if (triangles[tri_map_rot[it][2]][1] != wingedgeB->first.first &&
                triangles[tri_map_rot[it][2]][1] != wingedgeB->first.second)
                i_wingvertex_B = triangles[tri_map_rot[it][2]][1];
            if (triangles[tri_map_rot[it][2]][2] != wingedgeB->first.first &&
                triangles[tri_map_rot[it][2]][2] != wingedgeB->first.second)
                i_wingvertex_B = triangles[tri_map_rot[it][2]][2];
        }

        if (tri_map_rot[it][3] != -1) {
            i_wingvertex_C = triangles[tri_map_rot[it][3]][0];
            if (triangles[tri_map_rot[it][3]][1] != wingedgeC->first.first &&
                triangles[tri_map_rot[it][3]][1] != wingedgeC->first.second)
                i_wingvertex_C = triangles[tri_map_rot[it][3]][1];
            if (triangles[tri_map_rot[it][3]][2] != wingedgeC->first.first &&
                triangles[tri_map_rot[it][3]][2] != wingedgeC->first.second)
                i_wingvertex_C = triangles[tri_map_rot[it][3]][2];
        }

        bool owns_node1 = (added_vertexes_rot.find(triangles_rot[it][0]) == added_vertexes_rot.end());
        bool owns_node2 = (added_vertexes_rot.find(triangles_rot[it][1]) == added_vertexes_rot.end());
        bool owns_node3 = (added_vertexes_rot.find(triangles_rot[it][2]) == added_vertexes_rot.end());

        bool owns_edge1 = (wingedgeA->second.first != -1);
        bool owns_edge2 = (wingedgeB->second.first != -1);
        bool owns_edge3 = (wingedgeC->second.first != -1);

        auto contact_triangle_rot = chrono_types::make_shared<ChContactTriangleXYZROT>();
<<<<<<< HEAD
        contact_triangle_rot->SetNodes(
            {{triangles_rot_ptrs[it][0], triangles_rot_ptrs[it][1], triangles_rot_ptrs[it][2]}});
        contact_triangle_rot->SetNodeOwnership({owns_node1, owns_node2, owns_node3});
        contact_triangle_rot->SetEdgeOwnership({owns_edge1, owns_edge2, owns_edge3});
=======
        contact_triangle_rot->SetNode1(triangles_ptrs[it][0]);
        contact_triangle_rot->SetNode2(triangles_ptrs[it][1]);
        contact_triangle_rot->SetNode3(triangles_ptrs[it][2]);
        vfaces_rot.push_back(contact_triangle_rot);
>>>>>>> ba553497
        contact_triangle_rot->SetContactSurface(this);
        vfaces_rot.push_back(contact_triangle_rot);

        contact_triangle_rot->GetCollisionModel()->ClearModel();
        ((collision::ChCollisionModelBullet*)contact_triangle_rot->GetCollisionModel())
            ->AddTriangleProxy(
                m_material,  // contact material
                &triangles[it][0]->coord.pos, &triangles[it][1]->coord.pos, &triangles[it][2]->coord.pos,
                // if no wing vertex (ie. 'free' edge), point to opposite vertex, ie vertex in triangle not belonging to
                // edge
<<<<<<< HEAD
                wingedgeA->second.second != -1 ? &i_wingvertex_A->coord.pos : &triangles_rot[it][2]->coord.pos,
                wingedgeB->second.second != -1 ? &i_wingvertex_B->coord.pos : &triangles_rot[it][0]->coord.pos,
                wingedgeC->second.second != -1 ? &i_wingvertex_C->coord.pos : &triangles_rot[it][1]->coord.pos,
                owns_node1, owns_node2, owns_node3,
=======
                wingedgeA->second.second != -1 ? &i_wingvertex_A->coord.pos : &triangles[it][2]->coord.pos,
                wingedgeB->second.second != -1 ? &i_wingvertex_B->coord.pos : &triangles[it][0]->coord.pos,
                wingedgeC->second.second != -1 ? &i_wingvertex_C->coord.pos : &triangles[it][1]->coord.pos,
                (added_vertexes_rot.find(triangles[it][0]) == added_vertexes_rot.end()),
                (added_vertexes_rot.find(triangles[it][1]) == added_vertexes_rot.end()),
                (added_vertexes_rot.find(triangles[it][2]) == added_vertexes_rot.end()),
>>>>>>> ba553497
                // are edges owned by this triangle? (if not, they belong to a neighboring triangle)
                owns_edge1, owns_edge2, owns_edge3, sphere_swept);
        contact_triangle_rot->GetCollisionModel()->BuildModel();

        // Mark added vertexes
        added_vertexes_rot.insert(triangles[it][0]);
        added_vertexes_rot.insert(triangles[it][1]);
        added_vertexes_rot.insert(triangles[it][2]);

        // Mark added edges, setting to -1 the 'ti' id of 1st triangle in winged edge {{vi,vj}{ti,tj}}
        wingedgeA->second.first = -1;
        wingedgeB->second.first = -1;
        wingedgeC->second.first = -1;
    }
}

unsigned int ChContactSurfaceMesh::GetNumVertices() const {
    std::map<ChNodeFEAxyz*, size_t> ptr_ind_map;
    size_t count = 0;
    for (size_t i = 0; i < vfaces.size(); ++i) {
        if (!ptr_ind_map.count(vfaces[i]->GetNode(0).get())) {
            ptr_ind_map.insert({vfaces[i]->GetNode(0).get(), count});
            count++;
        }
        if (!ptr_ind_map.count(vfaces[i]->GetNode(1).get())) {
            ptr_ind_map.insert({vfaces[i]->GetNode(1).get(), count});
            count++;
        }
        if (!ptr_ind_map.count(vfaces[i]->GetNode(2).get())) {
            ptr_ind_map.insert({vfaces[i]->GetNode(2).get(), count});
            count++;
        }
    }

    std::map<ChNodeFEAxyzrot*, size_t> ptr_ind_map_rot;
    size_t count_rot = 0;
    for (size_t i = 0; i < vfaces_rot.size(); ++i) {
        if (!ptr_ind_map_rot.count(vfaces_rot[i]->GetNode(0).get())) {
            ptr_ind_map_rot.insert({vfaces_rot[i]->GetNode(0).get(), count_rot});
            count_rot++;
        }
        if (!ptr_ind_map_rot.count(vfaces_rot[i]->GetNode(1).get())) {
            ptr_ind_map_rot.insert({vfaces_rot[i]->GetNode(1).get(), count_rot});
            count_rot++;
        }
        if (!ptr_ind_map_rot.count(vfaces_rot[i]->GetNode(2).get())) {
            ptr_ind_map_rot.insert({vfaces_rot[i]->GetNode(2).get(), count_rot});
            count_rot++;
        }
    }

    return (unsigned int)(count + count_rot);
}

void ChContactSurfaceMesh::SurfaceSyncCollisionModels() {
    for (unsigned int j = 0; j < vfaces.size(); j++) {
        vfaces[j]->GetCollisionModel()->SyncPosition();
    }
    for (unsigned int j = 0; j < vfaces_rot.size(); j++) {
        vfaces_rot[j]->GetCollisionModel()->SyncPosition();
    }
}

void ChContactSurfaceMesh::SurfaceAddCollisionModelsToSystem(ChSystem* msys) {
    assert(msys);
    SurfaceSyncCollisionModels();
    for (unsigned int j = 0; j < vfaces.size(); j++) {
        msys->GetCollisionSystem()->Add(vfaces[j]->GetCollisionModel());
    }
    for (unsigned int j = 0; j < vfaces_rot.size(); j++) {
        msys->GetCollisionSystem()->Add(vfaces_rot[j]->GetCollisionModel());
    }
}

void ChContactSurfaceMesh::SurfaceRemoveCollisionModelsFromSystem(ChSystem* msys) {
    assert(msys);
    for (unsigned int j = 0; j < vfaces.size(); j++) {
        msys->GetCollisionSystem()->Remove(vfaces[j]->GetCollisionModel());
    }
    for (unsigned int j = 0; j < vfaces_rot.size(); j++) {
        msys->GetCollisionSystem()->Remove(vfaces_rot[j]->GetCollisionModel());
    }
}

void ChContactSurfaceMesh::OutputSimpleMesh(std::vector<ChVector<>>& vert_pos,
                                            std::vector<ChVector<>>& vert_vel,
                                            std::vector<ChVector<int>>& triangles,
                                            std::vector<ChVector<bool>>& owns_node,
                                            std::vector<ChVector<bool>>& owns_edge) const {
    vert_pos.clear();
    vert_vel.clear();
    triangles.clear();
    owns_node.clear();
    owns_edge.clear();

    int vertex_index = 0;

    // FEA nodes with position DOFs
    {
        std::map<ChNodeFEAxyz*, int> ptr_ind_map;  // map from pointer-based mesh to index-based mesh

        for (const auto& tri : vfaces) {
            if (ptr_ind_map.insert({tri->GetNode(0).get(), vertex_index}).second) {
                vert_pos.push_back(tri->GetNode(0)->GetPos());
                vert_vel.push_back(tri->GetNode(0)->GetPos_dt());
                ++vertex_index;
            }
            if (ptr_ind_map.insert({tri->GetNode(1).get(), vertex_index}).second) {
                vert_pos.push_back(tri->GetNode(1)->GetPos());
                vert_vel.push_back(tri->GetNode(1)->GetPos_dt());
                ++vertex_index;
            }
            if (ptr_ind_map.insert({tri->GetNode(2).get(), vertex_index}).second) {
                vert_pos.push_back(tri->GetNode(2)->GetPos());
                vert_vel.push_back(tri->GetNode(2)->GetPos_dt());
                ++vertex_index;
            }
        }

        for (const auto& tri : vfaces) {
            triangles.push_back({ptr_ind_map.at(tri->GetNode(0).get()),  //
                                 ptr_ind_map.at(tri->GetNode(1).get()),  //
                                 ptr_ind_map.at(tri->GetNode(2).get())});
            owns_node.push_back({tri->OwnsNode(0), tri->OwnsNode(1), tri->OwnsNode(2)});
            owns_edge.push_back({tri->OwnsEdge(0), tri->OwnsEdge(1), tri->OwnsEdge(2)});
        }
    }

    // FEA nodes with position and rotation DOFs
    {
        std::map<ChNodeFEAxyzrot*, int> ptr_ind_map;  // map from pointer-based mesh to index-based mesh

        for (const auto& tri : vfaces_rot) {
            if (ptr_ind_map.insert({tri->GetNode(0).get(), vertex_index}).second) {
                vert_pos.push_back(tri->GetNode(0)->GetPos());
                vert_vel.push_back(tri->GetNode(0)->GetPos_dt());
                ++vertex_index;
            }
            if (ptr_ind_map.insert({tri->GetNode(1).get(), vertex_index}).second) {
                vert_pos.push_back(tri->GetNode(1)->GetPos());
                vert_vel.push_back(tri->GetNode(1)->GetPos_dt());
                ++vertex_index;
            }
            if (ptr_ind_map.insert({tri->GetNode(2).get(), vertex_index}).second) {
                vert_pos.push_back(tri->GetNode(2)->GetPos());
                vert_vel.push_back(tri->GetNode(2)->GetPos_dt());
                ++vertex_index;
            }
        }

        for (const auto& tri : vfaces_rot) {
            triangles.push_back({ptr_ind_map.at(tri->GetNode(0).get()),  //
                                 ptr_ind_map.at(tri->GetNode(1).get()),  //
                                 ptr_ind_map.at(tri->GetNode(2).get())});
            owns_node.push_back({tri->OwnsNode(0), tri->OwnsNode(1), tri->OwnsNode(2)});
            owns_edge.push_back({tri->OwnsEdge(0), tri->OwnsEdge(1), tri->OwnsEdge(2)});
        }
    }
}

}  // end namespace fea
}  // end namespace chrono<|MERGE_RESOLUTION|>--- conflicted
+++ resolved
@@ -39,12 +39,7 @@
 namespace chrono {
 namespace fea {
 
-<<<<<<< HEAD
-// -----------------------------------------------------------------------------
-//  ChContactTriangleXYZ
-=======
 // =============================================================================
->>>>>>> ba553497
 
 ChContactTriangleXYZ::ChContactTriangleXYZ() : m_owns_node({true, true, true}), m_owns_edge({true, true, true}) {
     m_collision_model = new collision::ChCollisionModelBullet;
@@ -286,12 +281,7 @@
                                                              p_projected);
 }
 
-<<<<<<< HEAD
-// -----------------------------------------------------------------------------
-//  ChContactTriangleXYZROT
-=======
 // =============================================================================
->>>>>>> ba553497
 
 ChContactTriangleXYZROT::ChContactTriangleXYZROT() : m_owns_node({true, true, true}), m_owns_edge({true, true, true}) {
     m_collision_model = new collision::ChCollisionModelBullet;
@@ -1070,8 +1060,7 @@
         ((collision::ChCollisionModelBullet*)contact_triangle->GetCollisionModel())
             ->AddTriangleProxy(m_material,  // contact material
                                &triangles[it][0]->pos, &triangles[it][1]->pos, &triangles[it][2]->pos,
-                               // if no wing vertex (ie. 'free' edge), point to opposite vertex, ie vertex in triangle
-                               // not belonging to edge
+                               // if no wing vertex (ie. 'free' edge), point to vertex opposite to the edge
                                wingedgeA->second.second != -1 ? &i_wingvertex_A->pos : &triangles[it][2]->pos,
                                wingedgeB->second.second != -1 ? &i_wingvertex_B->pos : &triangles[it][0]->pos,
                                wingedgeC->second.second != -1 ? &i_wingvertex_C->pos : &triangles[it][1]->pos,
@@ -1249,26 +1238,18 @@
                 i_wingvertex_C = triangles[tri_map_rot[it][3]][2];
         }
 
-        bool owns_node1 = (added_vertexes_rot.find(triangles_rot[it][0]) == added_vertexes_rot.end());
-        bool owns_node2 = (added_vertexes_rot.find(triangles_rot[it][1]) == added_vertexes_rot.end());
-        bool owns_node3 = (added_vertexes_rot.find(triangles_rot[it][2]) == added_vertexes_rot.end());
+        bool owns_node1 = (added_vertexes_rot.find(triangles[it][0]) == added_vertexes_rot.end());
+        bool owns_node2 = (added_vertexes_rot.find(triangles[it][1]) == added_vertexes_rot.end());
+        bool owns_node3 = (added_vertexes_rot.find(triangles[it][2]) == added_vertexes_rot.end());
 
         bool owns_edge1 = (wingedgeA->second.first != -1);
         bool owns_edge2 = (wingedgeB->second.first != -1);
         bool owns_edge3 = (wingedgeC->second.first != -1);
 
         auto contact_triangle_rot = chrono_types::make_shared<ChContactTriangleXYZROT>();
-<<<<<<< HEAD
-        contact_triangle_rot->SetNodes(
-            {{triangles_rot_ptrs[it][0], triangles_rot_ptrs[it][1], triangles_rot_ptrs[it][2]}});
+        contact_triangle_rot->SetNodes({{triangles_ptrs[it][0], triangles_ptrs[it][1], triangles_ptrs[it][2]}});
         contact_triangle_rot->SetNodeOwnership({owns_node1, owns_node2, owns_node3});
         contact_triangle_rot->SetEdgeOwnership({owns_edge1, owns_edge2, owns_edge3});
-=======
-        contact_triangle_rot->SetNode1(triangles_ptrs[it][0]);
-        contact_triangle_rot->SetNode2(triangles_ptrs[it][1]);
-        contact_triangle_rot->SetNode3(triangles_ptrs[it][2]);
-        vfaces_rot.push_back(contact_triangle_rot);
->>>>>>> ba553497
         contact_triangle_rot->SetContactSurface(this);
         vfaces_rot.push_back(contact_triangle_rot);
 
@@ -1277,21 +1258,11 @@
             ->AddTriangleProxy(
                 m_material,  // contact material
                 &triangles[it][0]->coord.pos, &triangles[it][1]->coord.pos, &triangles[it][2]->coord.pos,
-                // if no wing vertex (ie. 'free' edge), point to opposite vertex, ie vertex in triangle not belonging to
-                // edge
-<<<<<<< HEAD
-                wingedgeA->second.second != -1 ? &i_wingvertex_A->coord.pos : &triangles_rot[it][2]->coord.pos,
-                wingedgeB->second.second != -1 ? &i_wingvertex_B->coord.pos : &triangles_rot[it][0]->coord.pos,
-                wingedgeC->second.second != -1 ? &i_wingvertex_C->coord.pos : &triangles_rot[it][1]->coord.pos,
-                owns_node1, owns_node2, owns_node3,
-=======
+                // if no wing vertex (ie. 'free' edge), point to vertex opposite to the edge
                 wingedgeA->second.second != -1 ? &i_wingvertex_A->coord.pos : &triangles[it][2]->coord.pos,
                 wingedgeB->second.second != -1 ? &i_wingvertex_B->coord.pos : &triangles[it][0]->coord.pos,
                 wingedgeC->second.second != -1 ? &i_wingvertex_C->coord.pos : &triangles[it][1]->coord.pos,
-                (added_vertexes_rot.find(triangles[it][0]) == added_vertexes_rot.end()),
-                (added_vertexes_rot.find(triangles[it][1]) == added_vertexes_rot.end()),
-                (added_vertexes_rot.find(triangles[it][2]) == added_vertexes_rot.end()),
->>>>>>> ba553497
+                owns_node1, owns_node2, owns_node3,
                 // are edges owned by this triangle? (if not, they belong to a neighboring triangle)
                 owns_edge1, owns_edge2, owns_edge3, sphere_swept);
         contact_triangle_rot->GetCollisionModel()->BuildModel();
