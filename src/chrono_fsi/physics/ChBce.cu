--- conflicted
+++ resolved
@@ -79,11 +79,6 @@
 
     int RigidIndex = rigid_BCEsolids_D[index];
     uint rigidMarkerIndex = index + numObjectsD.startRigidMarkers;
-<<<<<<< HEAD
-    Real3 Force = (mR3(derivVelRhoD[rigidMarkerIndex]) * paramsD.Beta +
-                   mR3(derivVelRhoD_old[rigidMarkerIndex]) * (1 - paramsD.Beta)) *
-                  paramsD.markerMass;
-=======
 
     Real3 Force;
     if (paramsD.fluid_dynamic_type == FluidDynamics::WCSPH) {
@@ -96,7 +91,6 @@
         Force = mR3(derivVelRhoD[rigidMarkerIndex]) * paramsD.Beta +
                 mR3(derivVelRhoD_old[rigidMarkerIndex]) * (1 - paramsD.Beta);
     }
->>>>>>> 0303df71
 
     if (std::is_same<Real, double>::value) {
         atomicAdd_double((double*)&(rigid_FSI_ForcesD[RigidIndex].x), Force.x);
@@ -132,7 +126,6 @@
     if (index >= numObjectsD.numFlexMarkers1D)
         return;
 
-<<<<<<< HEAD
     uint flex_index = index + numObjectsD.startFlexMarkers1D;  // index for current 1-D flex BCE marker
     uint3 flex_solid = flex1D_BCEsolids_D[index];              // associated flex mesh and segment
     ////uint flex_mesh = flex_solid.x;                             // index of associated mesh
@@ -140,9 +133,14 @@
     uint flex_seg = flex_solid.z;                              // index of segment in global list
 
     // Fluid force on BCE marker
-    Real3 Force =
-        (mR3(derivVelRhoD[flex_index]) * paramsD.Beta + mR3(derivVelRhoD_old[flex_index]) * (1 - paramsD.Beta)) *
-        paramsD.markerMass;
+    Real3 Force;
+    if (paramsD.fluid_dynamic_type == FluidDynamics::WCSPH) {
+        Force =
+            (mR3(derivVelRhoD[flex_index]) * paramsD.Beta + mR3(derivVelRhoD_old[flex_index]) * (1 - paramsD.Beta)) *
+            paramsD.markerMass;
+    } else {
+        Force = (mR3(derivVelRhoD[flex_index]) * paramsD.Beta + mR3(derivVelRhoD_old[flex_index]) * (1 - paramsD.Beta));
+    }
 
     uint2 seg_nodes = flex1D_Nodes_D[flex_seg];  // indices of the 2 nodes on associated segment
     uint n0 = seg_nodes.x;
@@ -168,52 +166,6 @@
         atomicAdd((float*)&(flex1D_FSIforces_D[n1].x), lambda1 * Force.x);
         atomicAdd((float*)&(flex1D_FSIforces_D[n1].y), lambda1 * Force.y);
         atomicAdd((float*)&(flex1D_FSIforces_D[n1].z), lambda1 * Force.z);
-=======
-    int FlexIndex = FlexIdentifierD[index];
-    uint FlexMarkerIndex = index + numObjectsD.startFlexMarkers;
-    Real3 Force;
-    if (paramsD.fluid_dynamic_type == FluidDynamics::WCSPH) {
-        Force = (mR3(derivVelRhoD[FlexMarkerIndex]) * paramsD.Beta +
-                 mR3(derivVelRhoD_old[FlexMarkerIndex]) * (1 - paramsD.Beta)) *
-                paramsD.markerMass;
-
-    }
-    // TODO: check IISPH
-    else {
-        Force = mR3(derivVelRhoD[FlexMarkerIndex]) * paramsD.Beta +
-                mR3(derivVelRhoD_old[FlexMarkerIndex]) * (1 - paramsD.Beta);
-    }
-
-    int numFlex1D = numObjectsD.numFlexBodies1D;
-
-    if (FlexIndex < numFlex1D) {
-        // Real2 N_cable = Cables_ShapeFunctions(FlexSPH_MeshPos_LRF_D[index].x);
-        // Real NA = N_cable.x;
-        // Real NB = N_cable.y;
-        Real NA = 1 - FlexSPH_MeshPos_LRF_D[index].x;
-        Real NB = FlexSPH_MeshPos_LRF_D[index].x;
-
-        int nA = CableElementsNodesD[FlexIndex].x;
-        int nB = CableElementsNodesD[FlexIndex].y;
-
-        if (std::is_same<Real, double>::value) {
-            atomicAdd_double((double*)&(Flex_FSI_ForcesD[nA].x), NA * Force.x);
-            atomicAdd_double((double*)&(Flex_FSI_ForcesD[nA].y), NA * Force.y);
-            atomicAdd_double((double*)&(Flex_FSI_ForcesD[nA].z), NA * Force.z);
-
-            atomicAdd_double((double*)&(Flex_FSI_ForcesD[nB].x), NB * Force.x);
-            atomicAdd_double((double*)&(Flex_FSI_ForcesD[nB].y), NB * Force.y);
-            atomicAdd_double((double*)&(Flex_FSI_ForcesD[nB].z), NB * Force.z);
-        } else {
-            atomicAdd((float*)&(Flex_FSI_ForcesD[nA].x), NA * Force.x);
-            atomicAdd((float*)&(Flex_FSI_ForcesD[nA].y), NA * Force.y);
-            atomicAdd((float*)&(Flex_FSI_ForcesD[nA].z), NA * Force.z);
-
-            atomicAdd((float*)&(Flex_FSI_ForcesD[nB].x), NB * Force.x);
-            atomicAdd((float*)&(Flex_FSI_ForcesD[nB].y), NB * Force.y);
-            atomicAdd((float*)&(Flex_FSI_ForcesD[nB].z), NB * Force.z);
-        }
->>>>>>> 0303df71
     }
 }
 
@@ -235,9 +187,14 @@
     uint flex_tri = flex_solid.z;                              // index of triangle in global list
 
     // Fluid force on BCE marker
-    Real3 Force =
-        (mR3(derivVelRhoD[flex_index]) * paramsD.Beta + mR3(derivVelRhoD_old[flex_index]) * (1 - paramsD.Beta)) *
-        paramsD.markerMass;
+    Real3 Force;
+    if (paramsD.fluid_dynamic_type == FluidDynamics::WCSPH) {
+        Force =
+            (mR3(derivVelRhoD[flex_index]) * paramsD.Beta + mR3(derivVelRhoD_old[flex_index]) * (1 - paramsD.Beta)) *
+            paramsD.markerMass;
+    } else {
+        Force = (mR3(derivVelRhoD[flex_index]) * paramsD.Beta + mR3(derivVelRhoD_old[flex_index]) * (1 - paramsD.Beta));
+    }
 
     auto tri_nodes = flex2D_Nodes_D[flex_tri];  // indices of the 3 nodes on associated face
     uint n0 = tri_nodes.x;
