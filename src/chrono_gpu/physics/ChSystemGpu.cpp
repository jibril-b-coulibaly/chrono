// =============================================================================
// PROJECT CHRONO - http://projectchrono.org
//
// Copyright (c) 2019 projectchrono.org
// All rights reserved.
//
// Use of this source code is governed by a BSD-style license that can be found
// in the LICENSE file at the top level of the distribution and at
// http://projectchrono.org/license-chrono.txt.
//
// =============================================================================
// Authors: Nic Olsen, Ruochun Zhang, Dan Negrut, Radu Serban
// =============================================================================

#include <string>
#include <cmath>

#include "chrono_gpu/physics/ChSystemGpu.h"
#include "chrono_gpu/physics/ChSystemGpu_impl.h"
#include "chrono_gpu/physics/ChSystemGpuMesh_impl.h"

#include "chrono_gpu/utils/ChGpuUtilities.h"

namespace chrono {
namespace gpu {

// -----------------------------------------------------------------------------

ChSystemGpu::ChSystemGpu(float sphere_rad, float density, float3 boxDims) {
    m_sys = new ChSystemGpu_impl(sphere_rad, density, boxDims);
}

ChSystemGpu::ChSystemGpu(const std::string& checkpoint) {
    m_sys = new ChSystemGpu_impl(1.f, 1.f, make_float3(100, 100, 100));
    ReadCheckpointFile(checkpoint, true);
}

ChSystemGpuMesh::ChSystemGpuMesh(float sphere_rad, float density, float3 boxDims)
    : mesh_verbosity(CHGPU_MESH_VERBOSITY::QUIET) {
    m_sys = new ChSystemGpuMesh_impl(sphere_rad, density, boxDims);
}

ChSystemGpuMesh::ChSystemGpuMesh(const std::string& checkpoint) : mesh_verbosity(CHGPU_MESH_VERBOSITY::QUIET) {
    m_sys = new ChSystemGpuMesh_impl(1.f, 1.f, make_float3(100, 100, 100));
    ReadCheckpointFile(checkpoint, true);
}

ChSystemGpu::~ChSystemGpu() {
    delete m_sys;
}

ChSystemGpuMesh::~ChSystemGpuMesh() {}

// -----------------------------------------------------------------------------

void ChSystemGpu::SetGravitationalAcceleration(const ChVector<float> g) {
    m_sys->X_accGrav = (float)g.x();
    m_sys->Y_accGrav = (float)g.y();
    m_sys->Z_accGrav = (float)g.z();
}

void ChSystemGpu::SetGravitationalAcceleration(const float3 g) {
    m_sys->X_accGrav = g.x;
    m_sys->Y_accGrav = g.y;
    m_sys->Z_accGrav = g.z;
}

void ChSystemGpu::SetBDFixed(bool fixed) {
    m_sys->BD_is_fixed = fixed;
}

void ChSystemGpu::SetCoordinateSystemO(const ChVector<float>& O) {
    m_sys->user_coord_O_X = O.x();
    m_sys->user_coord_O_Y = O.y();
    m_sys->user_coord_O_Z = O.z();
}

void ChSystemGpu::SetParticleFixed(const std::vector<bool>& fixed) {
    m_sys->user_sphere_fixed = fixed;
}

// Set particle output file format
void ChSystemGpu::SetParticleOutputMode(CHGPU_OUTPUT_MODE mode) {
    m_sys->file_write_mode = mode;
}

// Set particle output file content
void ChSystemGpu::SetParticleOutputFlags(unsigned int flags) {
    m_sys->output_flags = flags;
}

void ChSystemGpu::SetFixedStepSize(float size_UU) {
    m_sys->stepSize_UU = size_UU;
}

void ChSystemGpu::EnableMinLength(bool useMinLen) {
    m_sys->use_min_length_unit = useMinLen;
}

void ChSystemGpu::SetTimeIntegrator(CHGPU_TIME_INTEGRATOR new_integrator) {
    m_sys->gran_params->time_integrator = new_integrator;
    m_sys->time_integrator = new_integrator;
}

void ChSystemGpu::SetFrictionMode(CHGPU_FRICTION_MODE new_mode) {
    m_sys->gran_params->friction_mode = new_mode;
}

void ChSystemGpu::SetRollingMode(CHGPU_ROLLING_MODE new_mode) {
    m_sys->gran_params->rolling_mode = new_mode;
}

void ChSystemGpu::SetDefragmentOnInitialize(bool defragment) {
    m_sys->defragment_on_start = defragment;
}

void ChSystemGpu::SetRecordingContactInfo(bool record) {
    m_sys->gran_params->recording_contactInfo = record;
}

void ChSystemGpu::SetMaxSafeVelocity_SU(float max_vel) {
    m_sys->gran_params->max_safe_vel = max_vel;
}

void ChSystemGpu::SetPsiFactors(unsigned int psi_T, unsigned int psi_L, float psi_R) {
    m_sys->psi_T = psi_T;
    m_sys->psi_L = psi_L;
    m_sys->psi_R = psi_R;
}

void ChSystemGpu::SetPsiT(unsigned int psi_T) {
    m_sys->psi_T = psi_T;
}

void ChSystemGpu::SetPsiL(unsigned int psi_L) {
    m_sys->psi_L = psi_L;
}

void ChSystemGpu::SetPsiR(float psi_R) {
    m_sys->psi_R = psi_R;
}

void ChSystemGpu::SetSimTime(float time) {
    m_sys->elapsedSimTime = time;
}

// -----------------------------------------------------------------------------

void ChSystemGpu::SetStaticFrictionCoeff_SPH2SPH(float mu) {
    m_sys->gran_params->static_friction_coeff_s2s = mu;
}

void ChSystemGpu::SetStaticFrictionCoeff_SPH2WALL(float mu) {
    m_sys->gran_params->static_friction_coeff_s2w = mu;
}

void ChSystemGpu::SetRollingCoeff_SPH2SPH(float mu) {
    m_sys->rolling_coeff_s2s_UU = mu;
}

void ChSystemGpu::SetRollingCoeff_SPH2WALL(float mu) {
    m_sys->rolling_coeff_s2w_UU = mu;
}

void ChSystemGpu::SetSpinningCoeff_SPH2SPH(float mu) {
    m_sys->spinning_coeff_s2s_UU = mu;
}

void ChSystemGpu::SetSpinningCoeff_SPH2WALL(float mu) {
    m_sys->spinning_coeff_s2w_UU = mu;
}

void ChSystemGpu::SetKn_SPH2SPH(double someValue) {
    m_sys->K_n_s2s_UU = someValue;
}

void ChSystemGpu::SetKn_SPH2WALL(double someValue) {
    m_sys->K_n_s2w_UU = someValue;
}

void ChSystemGpu::SetGn_SPH2SPH(double someValue) {
    m_sys->Gamma_n_s2s_UU = someValue;
}

void ChSystemGpu::SetGn_SPH2WALL(double someValue) {
    m_sys->Gamma_n_s2w_UU = someValue;
}

void ChSystemGpu::SetKt_SPH2SPH(double someValue) {
    m_sys->K_t_s2s_UU = someValue;
}

void ChSystemGpu::SetGt_SPH2SPH(double someValue) {
    m_sys->Gamma_t_s2s_UU = someValue;
}

void ChSystemGpu::SetKt_SPH2WALL(double someValue) {
    m_sys->K_t_s2w_UU = someValue;
}

void ChSystemGpu::SetGt_SPH2WALL(double someValue) {
    m_sys->Gamma_t_s2w_UU = someValue;
}

void ChSystemGpu::SetCohesionRatio(float someValue) {
    m_sys->cohesion_over_gravity = someValue;
}

void ChSystemGpu::SetAdhesionRatio_SPH2WALL(float someValue) {
    m_sys->adhesion_s2w_over_gravity = someValue;
}

// -----------------------------------------------------------------------------

void ChSystemGpuMesh::SetStaticFrictionCoeff_SPH2MESH(float mu) {
    ChSystemGpuMesh_impl* sys_trimesh = static_cast<ChSystemGpuMesh_impl*>(m_sys);
    sys_trimesh->tri_params->static_friction_coeff_s2m = mu;
}

void ChSystemGpuMesh::SetRollingCoeff_SPH2MESH(float mu) {
    ChSystemGpuMesh_impl* sys_trimesh = static_cast<ChSystemGpuMesh_impl*>(m_sys);
    sys_trimesh->rolling_coeff_s2m_UU = mu;
}

void ChSystemGpuMesh::SetSpinningCoeff_SPH2MESH(float mu) {
    ChSystemGpuMesh_impl* sys_trimesh = static_cast<ChSystemGpuMesh_impl*>(m_sys);
    sys_trimesh->spinning_coeff_s2m_UU = mu;
}

void ChSystemGpuMesh::SetKn_SPH2MESH(double someValue) {
    ChSystemGpuMesh_impl* sys_trimesh = static_cast<ChSystemGpuMesh_impl*>(m_sys);
    sys_trimesh->K_n_s2m_UU = someValue;
}

void ChSystemGpuMesh::SetGn_SPH2MESH(double someValue) {
    ChSystemGpuMesh_impl* sys_trimesh = static_cast<ChSystemGpuMesh_impl*>(m_sys);
    sys_trimesh->Gamma_n_s2m_UU = someValue;
}

void ChSystemGpuMesh::SetKt_SPH2MESH(double someValue) {
    ChSystemGpuMesh_impl* sys_trimesh = static_cast<ChSystemGpuMesh_impl*>(m_sys);
    sys_trimesh->K_t_s2m_UU = someValue;
}

void ChSystemGpuMesh::SetGt_SPH2MESH(double someValue) {
    ChSystemGpuMesh_impl* sys_trimesh = static_cast<ChSystemGpuMesh_impl*>(m_sys);
    sys_trimesh->Gamma_t_s2m_UU = someValue;
}

void ChSystemGpuMesh::SetAdhesionRatio_SPH2MESH(float someValue) {
    ChSystemGpuMesh_impl* sys_trimesh = static_cast<ChSystemGpuMesh_impl*>(m_sys);
    sys_trimesh->adhesion_s2m_over_gravity = someValue;
}

// -----------------------------------------------------------------------------

void ChSystemGpu::SetVerbosity(CHGPU_VERBOSITY level) {
    m_sys->verbosity = level;
}

void ChSystemGpuMesh::SetMeshVerbosity(CHGPU_MESH_VERBOSITY level) {
    mesh_verbosity = level;
}

// -----------------------------------------------------------------------------

size_t ChSystemGpu::CreateBCSphere(const ChVector<float>& center,
                                   float radius,
                                   bool outward_normal,
                                   bool track_forces) {
    float sph_center[3] = {center.x(), center.y(), center.z()};
    return m_sys->CreateBCSphere(sph_center, radius, outward_normal, track_forces);
}

size_t ChSystemGpu::CreateBCConeZ(const ChVector<float>& tip,
                                  float slope,
                                  float hmax,
                                  float hmin,
                                  bool outward_normal,
                                  bool track_forces) {
    float cone_tip[3] = {tip.x(), tip.y(), tip.z()};
    return m_sys->CreateBCConeZ(cone_tip, slope, hmax, hmin, outward_normal, track_forces);
}

size_t ChSystemGpu::CreateBCPlane(const ChVector<float>& pos, const ChVector<float>& normal, bool track_forces) {
    float plane_pos[3] = {pos.x(), pos.y(), pos.z()};
    float plane_nrm[3] = {normal.x(), normal.y(), normal.z()};
    return m_sys->CreateBCPlane(plane_pos, plane_nrm, track_forces);
}

size_t ChSystemGpu::CreateBCCylinderZ(const ChVector<float>& center,
                                      float radius,
                                      bool outward_normal,
                                      bool track_forces) {
    float cyl_center[3] = {center.x(), center.y(), center.z()};
    return m_sys->CreateBCCylinderZ(cyl_center, radius, outward_normal, track_forces);
}

bool ChSystemGpu::DisableBCbyID(size_t BC_id) {
    return m_sys->DisableBCbyID(BC_id);
}

bool ChSystemGpu::EnableBCbyID(size_t BC_id) {
    return m_sys->EnableBCbyID(BC_id);
}

bool ChSystemGpu::SetBCOffsetFunction(size_t BC_id, const GranPositionFunction& offset_function) {
    return m_sys->SetBCOffsetFunction(BC_id, offset_function);
}

void ChSystemGpu::setBDWallsMotionFunction(const GranPositionFunction& pos_fn) {
    m_sys->setBDWallsMotionFunction(pos_fn);
}

// -----------------------------------------------------------------------------

unsigned int ChSystemGpu::GetNumSDs() const {
    return m_sys->nSDs;
}

ChVector<float> ChSystemGpu::GetBCPlanePosition(size_t plane_id) const {
    // todo: throw an error if BC not a plane type
    float3 pos = m_sys->GetBCPlanePosition(plane_id);
    return ChVector<float>(pos.x, pos.y, pos.z);
}

bool ChSystemGpu::GetBCReactionForces(size_t BC_id, ChVector<float>& force) const {
    float3 frc;
    bool ret = m_sys->GetBCReactionForces(BC_id, frc);
    force = ChVector<float>(frc.x, frc.y, frc.z);
    return ret;
}

int ChSystemGpu::GetNumContacts() const {
    return m_sys->GetNumContacts();
}

float ChSystemGpu::GetSimTime() const {
    return m_sys->elapsedSimTime;
}

size_t ChSystemGpu::GetNumParticles() const {
    return m_sys->nSpheres;
}

float ChSystemGpu::GetParticleRadius() const {
    return m_sys->sphere_radius_UU;
}

ChVector<float> ChSystemGpu::GetParticlePosition(int nSphere) const {
    float3 pos = m_sys->GetParticlePosition(nSphere);
    return ChVector<float>(pos.x, pos.y, pos.z);
}

ChVector<float> ChSystemGpu::GetParticleVelocity(int nSphere) const {
    float3 vel = m_sys->GetParticleLinVelocity(nSphere);
    return ChVector<float>(vel.x, vel.y, vel.z);
}

ChVector<float> ChSystemGpu::GetParticleAngVelocity(int nSphere) const {
    if (m_sys->gran_params->friction_mode == CHGPU_FRICTION_MODE::FRICTIONLESS)
        return ChVector<float>(0);

    float3 omega = m_sys->GetParticleAngVelocity(nSphere);
    return ChVector<float>(omega.x, omega.y, omega.z);
}

double ChSystemGpu::GetMaxParticleZ() const {
    return m_sys->GetMaxParticleZ();
}

size_t ChSystemGpu::EstimateMemUsage() const {
    return m_sys->EstimateMemUsage();
}

// -----------------------------------------------------------------------------

unsigned int ChSystemGpuMesh::AddMesh(std::shared_ptr<geometry::ChTriangleMeshConnected> mesh, float mass) {
    unsigned int id = static_cast<unsigned int>(m_meshes.size());
    m_meshes.push_back(mesh);
    m_mesh_masses.push_back(mass);

    return id;
}

unsigned int ChSystemGpuMesh::AddMesh(const std::string& filename,
                                      const ChVector<float>& translation,
                                      const ChMatrix33<float>& rotscale,
                                      float mass) {
    auto mesh = chrono_types::make_shared<geometry::ChTriangleMeshConnected>();
    bool flag = mesh->LoadWavefrontMesh(filename, true, false);
    if (!flag)
        CHGPU_ERROR("ERROR! Mesh %s failed to load in!\n", filename.c_str());
    if (mesh->getNumTriangles() == 0)
        printf("WARNING: Mesh %s has no triangles!\n", filename.c_str());
    mesh->Transform(translation, rotscale.cast<double>());

    unsigned int id = static_cast<unsigned int>(m_meshes.size());
    m_meshes.push_back(mesh);
    m_mesh_masses.push_back(mass);

    return id;
}

std::vector<unsigned int> ChSystemGpuMesh::AddMeshes(const std::vector<std::string>& objfilenames,
                                                     const std::vector<ChVector<float>>& translations,
                                                     const std::vector<ChMatrix33<float>>& rotscales,
                                                     const std::vector<float>& masses) {
    unsigned int size = (unsigned int)objfilenames.size();
    if (size != rotscales.size() || size != translations.size() || size != masses.size())
        CHGPU_ERROR("ERROR! Mesh loading vectors must all have same size!\n");
    if (size == 0)
        printf("WARNING: No meshes provided!\n");

    std::vector<unsigned int> ids(size);
    for (unsigned int i = 0; i < size; i++) {
        ids[i] = AddMesh(objfilenames[i], translations[i], rotscales[i], masses[i]);
    }

    return ids;
}

void ChSystemGpuMesh::SetMeshes() {
    int nTriangles = 0;
    for (const auto& mesh : m_meshes)
        nTriangles += mesh->getNumTriangles();

    ChSystemGpuMesh_impl* sys_trimesh = static_cast<ChSystemGpuMesh_impl*>(m_sys);
    ChSystemGpuMesh_impl::TriangleSoup* pMeshSoup = sys_trimesh->getMeshSoup();
    pMeshSoup->nTrianglesInSoup = nTriangles;
    if (nTriangles != 0) {
        // Allocate all of the requisite pointers
        gpuErrchk(
            cudaMallocManaged(&pMeshSoup->triangleFamily_ID, nTriangles * sizeof(unsigned int), cudaMemAttachGlobal));

        gpuErrchk(cudaMallocManaged(&pMeshSoup->node1, nTriangles * sizeof(float3), cudaMemAttachGlobal));
        gpuErrchk(cudaMallocManaged(&pMeshSoup->node2, nTriangles * sizeof(float3), cudaMemAttachGlobal));
        gpuErrchk(cudaMallocManaged(&pMeshSoup->node3, nTriangles * sizeof(float3), cudaMemAttachGlobal));
    }

    MESH_INFO_PRINTF("Done allocating nodes for %d triangles\n", nTriangles);

    // Setup the clean copy of the mesh soup from the obj file data
    unsigned int family = 0;
    unsigned int tri_i = 0;
    // for each obj file data set
    for (const auto& mesh : m_meshes) {
        for (int i = 0; i < mesh->getNumTriangles(); i++) {
            geometry::ChTriangle tri = mesh->getTriangle(i);

            pMeshSoup->node1[tri_i] = make_float3((float)tri.p1.x(), (float)tri.p1.y(), (float)tri.p1.z());
            pMeshSoup->node2[tri_i] = make_float3((float)tri.p2.x(), (float)tri.p2.y(), (float)tri.p2.z());
            pMeshSoup->node3[tri_i] = make_float3((float)tri.p3.x(), (float)tri.p3.y(), (float)tri.p3.z());

            pMeshSoup->triangleFamily_ID[tri_i] = family;

            // If we wish to correct surface orientation based on given vertex normals, rather than using RHR...
            if (use_mesh_normals) {
                int normal_i = mesh->m_face_n_indices.at(i).x();  // normals at each vertex of this triangle
                ChVector<double> normal = mesh->m_normals.at(normal_i);

                // Generate normal using RHR from nodes 1, 2, and 3
                ChVector<double> AB = tri.p2 - tri.p1;
                ChVector<double> AC = tri.p3 - tri.p1;
                ChVector<double> cross;
                cross.Cross(AB, AC);

                // If the normal created by a RHR traversal is not correct, switch two vertices
                if (cross.Dot(normal) < 0) {
                    std::swap(pMeshSoup->node2[tri_i], pMeshSoup->node3[tri_i]);
                }
            }

            tri_i++;
        }
        family++;
        MESH_INFO_PRINTF("Done writing family %d\n", family);
    }

    pMeshSoup->numTriangleFamilies = family;

    if (pMeshSoup->nTrianglesInSoup != 0) {
        gpuErrchk(cudaMallocManaged(&pMeshSoup->familyMass_SU, family * sizeof(float), cudaMemAttachGlobal));

        for (unsigned int i = 0; i < family; i++) {
            // NOTE The SU conversion is done in initialize after the scaling is determined
            pMeshSoup->familyMass_SU[i] = m_mesh_masses[i];
        }

        gpuErrchk(cudaMallocManaged(&pMeshSoup->generalizedForcesPerFamily,
                                    6 * pMeshSoup->numTriangleFamilies * sizeof(float), cudaMemAttachGlobal));
        // Allocate memory for the float and double frames
        gpuErrchk(cudaMallocManaged(&sys_trimesh->getTriParams()->fam_frame_broad,
                                    pMeshSoup->numTriangleFamilies * sizeof(ChSystemGpuMesh_impl::MeshFrame<float>),
                                    cudaMemAttachGlobal));
        gpuErrchk(cudaMallocManaged(&sys_trimesh->getTriParams()->fam_frame_narrow,
                                    pMeshSoup->numTriangleFamilies * sizeof(ChSystemGpuMesh_impl::MeshFrame<double>),
                                    cudaMemAttachGlobal));

        // Allocate memory for linear and angular velocity
        gpuErrchk(
            cudaMallocManaged(&pMeshSoup->vel, pMeshSoup->numTriangleFamilies * sizeof(float3), cudaMemAttachGlobal));
        gpuErrchk(
            cudaMallocManaged(&pMeshSoup->omega, pMeshSoup->numTriangleFamilies * sizeof(float3), cudaMemAttachGlobal));

        for (unsigned int i = 0; i < family; i++) {
            pMeshSoup->vel[i] = make_float3(0, 0, 0);
            pMeshSoup->omega[i] = make_float3(0, 0, 0);
        }
    }
}

void ChSystemGpuMesh::ApplyMeshMotion(unsigned int mesh_id,
                                      const ChVector<>& pos,
                                      const ChQuaternion<>& rot,
                                      const ChVector<>& lin_vel,
                                      const ChVector<>& ang_vel) {
    ChSystemGpuMesh_impl* sys_trimesh = static_cast<ChSystemGpuMesh_impl*>(m_sys);
    sys_trimesh->ApplyMeshMotion(mesh_id, pos.data(), rot.data(), lin_vel.data(), ang_vel.data());
}

// -----------------------------------------------------------------------------

unsigned int ChSystemGpuMesh::GetNumMeshes() const {
    ChSystemGpuMesh_impl* sys_trimesh = static_cast<ChSystemGpuMesh_impl*>(m_sys);
    return sys_trimesh->meshSoup->numTriangleFamilies;
}

void ChSystemGpuMesh::EnableMeshCollision(bool val) {
    ChSystemGpuMesh_impl* sys_trimesh = static_cast<ChSystemGpuMesh_impl*>(m_sys);
    sys_trimesh->mesh_collision_enabled = val;
}

// -----------------------------------------------------------------------------

static void convertChVector2Float3Vec(const std::vector<ChVector<float>>& points, std::vector<float3>& pointsFloat3) {
    size_t nPoints = points.size();
    pointsFloat3.resize(nPoints);
    for (size_t index = 0; index < nPoints; index++) {
        pointsFloat3.at(index).x = points.at(index)[0];
        pointsFloat3.at(index).y = points.at(index)[1];
        pointsFloat3.at(index).z = points.at(index)[2];
    }
}

// Initialize particle positions, velocity and angular velocity in user units
void ChSystemGpu::SetParticles(const std::vector<ChVector<float>>& points,
                               const std::vector<ChVector<float>>& vels,
                               const std::vector<ChVector<float>>& ang_vel) {
    std::vector<float3> pointsFloat3;
    std::vector<float3> velsFloat3;
    std::vector<float3> angVelsFloat3;
    convertChVector2Float3Vec(points, pointsFloat3);
    convertChVector2Float3Vec(vels, velsFloat3);
    convertChVector2Float3Vec(ang_vel, angVelsFloat3);
    m_sys->SetParticles(pointsFloat3, velsFloat3, angVelsFloat3);
}

// Use the CSV header to determine its content for data parsing format
inline unsigned int quarryCsvFormat(const std::string& line) {
    unsigned int formatMode = 0;
    // Use the header to determine the information being loaded in.
    // Note that the order they appear is guaranteed to be like below
    if (line.find("x,y,z") == std::string::npos)
        CHGPU_ERROR("ERROR! Checkpoint file (kinematics) does not contain xyz information!\n");
    if (line.find("vx,vy,vz") != std::string::npos)
        formatMode += VEL_COMPONENTS;
    if (line.find("absv") != std::string::npos)
        formatMode += ABSV;
    if (line.find("fixed") != std::string::npos)
        formatMode += FIXITY;
    if (line.find("wx,wy,wz") != std::string::npos)
        formatMode += ANG_VEL_COMPONENTS;
    return formatMode;
}

// User the history header to determine the friction/contact info we'll load
inline unsigned int quarryHistoryFormat(const std::string& line, unsigned int max_partner) {
    unsigned int formatMode = 0;
    std::istringstream iss1(line);
    if (line.find("partners") != std::string::npos) {
        formatMode += 1;
        iss1 >> max_partner;  // this one is a string... not the number we're after
        iss1 >> max_partner;
    } else
        printf(
            "WARNING! The friction history either has no header, or its header indicates there is no history to load "
            "in!\n");
    if (line.find("history") != std::string::npos)
        formatMode += 2;
    return formatMode;
}

// Read in particle positions, velocity and angular velocity through a csv-formatted ifstream
void ChSystemGpu::ReadCsvParticles(std::ifstream& ifile, unsigned int totRow) {
    // Read the header to know the input format
    std::string line;
    std::getline(ifile, line);
    while (line.find_first_not_of(' ') == std::string::npos)
        std::getline(ifile, line);
    unsigned int formatMode = quarryCsvFormat(line);

    // Parse in every data line
    std::string number;
    unsigned int numRow = 0;
    std::vector<float3> pointsFloat3, velsFloat3, angVelsFloat3;
    std::vector<bool> fixity;
    // don't always assume we know the num of rows, and we expand buffer every time batchSize is hit
    const unsigned int batchSize = 1e6;
    while (std::getline(ifile, line)) {
        // if empty line, just keep going
        if (line.find_first_not_of(' ') == std::string::npos)
            continue;

        std::istringstream iss1(line);
        if (numRow % batchSize == 0) {
            pointsFloat3.resize(pointsFloat3.size() + batchSize);
            velsFloat3.resize(velsFloat3.size() + batchSize, make_float3(0, 0, 0));
            fixity.resize(fixity.size() + batchSize, false);
            angVelsFloat3.resize(angVelsFloat3.size() + batchSize, make_float3(0, 0, 0));
        }
        // Read xyz
        getline(iss1, number, ',');
        pointsFloat3.at(numRow).x = std::stof(number);
        getline(iss1, number, ',');
        pointsFloat3.at(numRow).y = std::stof(number);
        getline(iss1, number, ',');
        pointsFloat3.at(numRow).z = std::stof(number);
        // Read velocity
        if (formatMode & VEL_COMPONENTS) {
            getline(iss1, number, ',');
            velsFloat3.at(numRow).x = std::stof(number);
            getline(iss1, number, ',');
            velsFloat3.at(numRow).y = std::stof(number);
            getline(iss1, number, ',');
            velsFloat3.at(numRow).z = std::stof(number);
        }
        // Read absv, but we don't need it
        if (formatMode & ABSV)
            getline(iss1, number, ',');
        // Read fixity
        if (formatMode & FIXITY) {
            getline(iss1, number, ',');
            fixity.at(numRow) = (bool)std::stoi(number);
        }
        // Read angular velocity
        if (formatMode & ANG_VEL_COMPONENTS) {
            getline(iss1, number, ',');
            angVelsFloat3.at(numRow).x = std::stof(number);
            getline(iss1, number, ',');
            angVelsFloat3.at(numRow).y = std::stof(number);
            getline(iss1, number, ',');
            angVelsFloat3.at(numRow).z = std::stof(number);
        }
        numRow++;
        // If all spheres loaded, break. Don't keep going as it's not necessarily the EoF.
        if (numRow >= totRow)
            break;
    }

    // Final resize
    pointsFloat3.resize(numRow);
    velsFloat3.resize(numRow);
    angVelsFloat3.resize(numRow);
    fixity.resize(numRow);

    // Feed data to the system
    // We are directly using low-level m_sys functions here, since we're already working with float3
    // But we can choose to call user panel SetParticles and SetParticleFixed as well
    m_sys->SetParticles(pointsFloat3, velsFloat3, angVelsFloat3);
    m_sys->user_sphere_fixed = fixity;

    // Last thing: if this function runs successfully, then we automatically disable the defragment process on
    // simulation initialization. A re-started simulation would better not have its particle order re-arranged. But if
    // the user does not like it, they can still force the defragment by calling a method.
    if (numRow > 0)
        m_sys->defragment_on_start = false;
}

// Read in particle friction contact history through a hst-formatted ifstream
void ChSystemGpu::ReadHstHistory(std::ifstream& ifile, unsigned int totItem) {
    // Find the header line
    std::string line;
    std::getline(ifile, line);
    while (line.find_first_not_of(' ') == std::string::npos)
        std::getline(ifile, line);

    // The header will tell the max number of partners (use as offset),
    // but MAX_SPHERES_TOUCHED_BY_SPHERE is the monodispersity standard
    unsigned int max_partner = MAX_SPHERES_TOUCHED_BY_SPHERE;
    unsigned int formatMode = quarryHistoryFormat(line, max_partner);

    // Parse in every data line
    float3 history_UU;
    unsigned int numItem = 0;
    std::vector<unsigned int> partner;
    std::vector<float3> history;
    // don't always assume we know the num of items (spheres), and we expand buffer every time batchSize is hit
    const unsigned int batchSize = 1e6;
    while (std::getline(ifile, line)) {
        // if empty line, just keep going
        if (line.find_first_not_of(' ') == std::string::npos)
            continue;

        std::istringstream iss1(line);
        if (numItem % batchSize == 0) {
            partner.resize(partner.size() + max_partner * batchSize);
            history.resize(history.size() + max_partner * batchSize, make_float3(0, 0, 0));
        }

        // Read partner map
        if (formatMode & 1) {
            for (unsigned int i = 0; i < max_partner; i++)
                iss1 >> partner[max_partner * numItem + i];
        }

        // Read contact history
        if (formatMode & 2) {
            for (unsigned int i = 0; i < max_partner; i++) {
                iss1 >> history_UU.x;
                iss1 >> history_UU.y;
                iss1 >> history_UU.z;
                history[max_partner * numItem + i] = history_UU;
            }
        }

        numItem++;
        // If all spheres loaded, break. Don't keep going as it's not necessarily the EoF.
        if (numItem >= totItem)
            break;
    }

    // Final resize
    partner.resize(max_partner * numItem);
    history.resize(max_partner * numItem);

    // Feed the contact/history info to the system. We are directly referencing low-level m_sys structs here.
    // Because there are no user panel funtions (that loads contact/history) which can be used in a simulation
    // script. Those utils can be added, but I doubt their usefulness.
    m_sys->user_partner_map = partner;
    m_sys->user_friction_history = history;

    // Last thing: if this function runs successfully, then we automatically disable the defragment process on
    // simulation initialization. A re-started simulation would better not have its particle order re-arranged. But if
    // the user does not like it, they can still force the defragment by calling a method.
    if (numItem > 0)
        m_sys->defragment_on_start = false;
}

// Read in particle friction contact history through a file.
// Now it works with a custom format only. Potentially more formats can be added in the future.
void ChSystemGpu::ReadContactHistoryFile(const std::string& infilename) {
    std::ifstream ifile(infilename.c_str());
    if (!ifile.is_open()) {
        CHGPU_ERROR("ERROR! Checkpoint file (contact history) did not open successfully!\n");
    }

    ReadHstHistory(ifile, UINT_MAX);
}

// Read in particle positions, velocity and angular velocity through a file.
// Now it works with csv format only. Potentially more formats can be added in the future.
void ChSystemGpu::ReadParticleFile(const std::string& infilename) {
    std::ifstream ifile(infilename.c_str());
    if (!ifile.is_open()) {
        CHGPU_ERROR("ERROR! Checkpoint file (kinematics) did not open successfully!\n");
    }

    ReadCsvParticles(ifile, UINT_MAX);
}

// A smaller hasher that helps determine the indentifier type.
// It is powerful enough for our purpose and good-looking. We did not use built-in functions (such as string_view?)
// because that could require C++17, also I feel it would make the code look longer. In any case, if this small hasher
// is not sufficient anymore in future updates, we can spot that during compilation.
constexpr unsigned int hash_charr(const char* s, int off = 0) {
    return !s[off] ? 7001 : (hash_charr(s, off + 1) * 33) ^ s[off];
}
constexpr inline unsigned int operator"" _(const char* s, size_t) {
    return hash_charr(s);
}
bool diff(float a, float b) {
    return std::abs(a - b) > 1e-6f;
}
bool diff(float3 a, float3 b) {
    return std::abs(a.x - b.x) > 1e-6f || std::abs(a.y - b.y) > 1e-6f || std::abs(a.z - b.z) > 1e-6f;
}

// Use hash to find matching indentifier and load parameters. Return 1 if found no matching paramter to set, return 0 if
// status normal
bool ChSystemGpu::SetParamsFromIdentifier(const std::string& identifier, std::istringstream& iss1, bool overwrite) {
    unsigned int i;        // integer holder
    float f;               // float holder
    float3 f3;             // float3 holder
    double d;              // double holder
    bool b;                // bool holder
    bool anomaly = false;  // flag unknown identifier
    bool incst = false;    // flag parameter changes compared to current system

    switch (hash_charr(identifier.c_str())) {
        case ("density"_):
            iss1 >> f;
            incst = diff(m_sys->sphere_density_UU, f);
            m_sys->sphere_density_UU = f;
            break;
        case ("radius"_):
            iss1 >> f;
            incst = diff(m_sys->sphere_radius_UU, f);
            m_sys->sphere_radius_UU = f;
            break;
        case ("boxSize"_):
            iss1 >> f3.x;
            iss1 >> f3.y;
            iss1 >> f3.z;
            incst = diff(make_float3(m_sys->box_size_X, m_sys->box_size_Y, m_sys->box_size_Z), f3);
            m_sys->box_size_X = f3.x;
            m_sys->box_size_Y = f3.y;
            m_sys->box_size_Z = f3.z;
            break;
        case ("BDFixed"_):
            iss1 >> b;
            SetBDFixed(b);
            break;
        case ("verbosity"_):
            iss1 >> i;
            SetVerbosity(static_cast<CHGPU_VERBOSITY>(i));
            break;
        case ("useMinLengthUnit"_):
            iss1 >> b;
            EnableMinLength(b);
            break;
        case ("recordContactInfo"_):
            iss1 >> b;
            SetRecordingContactInfo(b);
            break;
        case ("particleFileMode"_):
            iss1 >> i;
            SetParticleOutputMode(static_cast<CHGPU_OUTPUT_MODE>(i));
            break;
        case ("particleFileFlags"_):
            iss1 >> i;
            // ParticleOutputFlags is already int, instead of a enum class
            SetParticleOutputFlags(i);
            break;
        case ("fixedStepSize"_):
            iss1 >> f;
            SetFixedStepSize(f);
            break;
        case ("cohesionOverG"_):
            iss1 >> f;
            SetCohesionRatio(f);
            break;
        case ("adhesionOverG_s2w"_):
            iss1 >> f;
            SetAdhesionRatio_SPH2WALL(f);
            break;
        case ("G"_):
            iss1 >> f3.x;
            iss1 >> f3.y;
            iss1 >> f3.z;
            SetGravitationalAcceleration(f3);
            break;
        case ("elapsedTime"_):
            iss1 >> f;
            SetSimTime(f);
            break;
        case ("K_n_s2s"_):
            iss1 >> d;
            SetKn_SPH2SPH(d);
            break;
        case ("K_n_s2w"_):
            iss1 >> d;
            SetKn_SPH2WALL(d);
            break;
        case ("K_t_s2s"_):
            iss1 >> d;
            SetKt_SPH2SPH(d);
            break;
        case ("K_t_s2w"_):
            iss1 >> d;
            SetKt_SPH2WALL(d);
            break;
        case ("G_n_s2s"_):
            iss1 >> d;
            SetGn_SPH2SPH(d);
            break;
        case ("G_n_s2w"_):
            iss1 >> d;
            SetGn_SPH2WALL(d);
            break;
        case ("G_t_s2s"_):
            iss1 >> d;
            SetGt_SPH2SPH(d);
            break;
        case ("G_t_s2w"_):
            iss1 >> d;
            SetGt_SPH2WALL(d);
            break;
        case ("RollingCoeff_s2s"_):
            iss1 >> d;
            SetRollingCoeff_SPH2SPH(d);
            break;
        case ("RollingCoeff_s2w"_):
            iss1 >> d;
            SetRollingCoeff_SPH2WALL(d);
            break;
        case ("SpinningCoeff_s2s"_):
            iss1 >> d;
            SetSpinningCoeff_SPH2SPH(d);
            break;
        case ("SpinningCoeff_s2w"_):
            iss1 >> d;
            SetSpinningCoeff_SPH2WALL(d);
            break;
        case ("StaticFrictionCoeff_s2s"_):
            iss1 >> d;
            SetStaticFrictionCoeff_SPH2SPH(d);
            break;
        case ("StaticFrictionCoeff_s2w"_):
            iss1 >> d;
            SetStaticFrictionCoeff_SPH2WALL(d);
            break;
        case ("PsiT"_):
            iss1 >> i;
            SetPsiT(i);
            break;
        case ("PsiL"_):
            iss1 >> i;
            SetPsiL(i);
            break;
        case ("PsiR"_):
            iss1 >> f;
            SetPsiR(f);
            break;
        case ("frictionMode"_):
            iss1 >> i;
            SetFrictionMode(static_cast<CHGPU_FRICTION_MODE>(i));
            break;
        case ("rollingMode"_):
            iss1 >> i;
            SetRollingMode(static_cast<CHGPU_ROLLING_MODE>(i));
            break;
        case ("timeIntegrator"_):
            iss1 >> i;
            SetTimeIntegrator(static_cast<CHGPU_TIME_INTEGRATOR>(i));
            break;
        case ("maxSafeVelSU"_):
            iss1 >> f;
            SetMaxSafeVelocity_SU(f);
            break;
        default:
            anomaly = true;
    }

    if (incst && !overwrite)
        CHGPU_ERROR(
            "ERROR! Parameter \"%s\" is inconsistent with the current simulation system.\n"
            "If you wish to construct a simulation systen from scratch using this checkpoint file, then you "
            "should supply this file as the constructor parameter.\nExiting...\n",
            identifier.c_str());

    return anomaly;
}

// Read in simulation parameters. Returns the total number of particles. If instructed to overwrite, then overwrite
// cuurent simulation parameters with the values in the checkpoint file; else, when an inconsistency is found, throw an
// error.
unsigned int ChSystemGpu::ReadDatParams(std::ifstream& ifile, bool overwrite) {
    std::string line;
    unsigned int nSpheres = 0;
    std::getline(ifile, line);
    // Get rid of possible empty lines, before the real party starts
    while (line.find_first_not_of(' ') == std::string::npos)
        std::getline(ifile, line);

    std::string identifier;
    while (line != "ParamsEnd") {
        std::istringstream iss1(line);
        // Grab the param identifier
        getline(iss1, identifier, ':');
        // Call corresponding "Set" methods based on identifier
        if (identifier == "nSpheres") {
            iss1 >> nSpheres;
            if (!overwrite && (nSpheres - m_sys->nSpheres != 0))
                CHGPU_ERROR(
                    "ERROR! Number of particles in checkpoint file is inconsistent with the current system.\n"
                    "If you wish to construct a simulation systen from scratch using this checkpoint file, then you "
                    "should supply this file as the constructor parameter.\nExiting...\n");
        } else {
            bool anomaly = SetParamsFromIdentifier(identifier, iss1, overwrite);
            if (anomaly)
                printf("WARNING! %s is an unknown parameter, skipped.\n", identifier.c_str());
        }

        // Load next line
        std::getline(ifile, line);
    }

    if (nSpheres == 0)
        printf(
            "WARNING! The checkpoint file indicates there are 0 particles to be loaded. If this is intended, the user "
            "must initialize the particles by themselves.\n");
    return nSpheres;
}

// Read in a (Chrono::Gpu generated) checkpoint file to restart a simulation. It calls ReadHstHistory, ReadCsvParticles
// and ReadDatParams to parse in the entire checkpoint file.
void ChSystemGpu::ReadCheckpointFile(const std::string& infilename, bool overwrite) {
    // Open the file
    std::ifstream ifile(infilename.c_str());
    if (!ifile.is_open()) {
        CHGPU_ERROR("ERROR! Checkpoint file did not open successfully!\n");
    }

    // Let the user know we are loading...
    printf("Reading checkpoint data from file \"%s\"...\n", infilename.c_str());

    // Process the header
    std::string line;
    std::getline(ifile, line);
    while (line.find_first_not_of(' ') == std::string::npos)
        std::getline(ifile, line);
    if (line != "ChSystemGpu")
        printf(
            "WARNING! Header of checkpoint file indicates this is not for ChSystemGpu (and it seems to be for %s)! "
            "There may still be parameters defaulted after loading this checkpoint file, and you may want to set them "
            "manually.\n",
            line.c_str());

    // Load and set all simulation parameters. Keep tab of nSpheres, we'll need that soon.
    unsigned int nSpheres;
    nSpheres = ReadDatParams(ifile, overwrite);

    // Now load the rest, particle kinematics info, contact pair/friction history, everything
    while (std::getline(ifile, line)) {
        if (line.find_first_not_of(' ') == std::string::npos)
            continue;

        // If not an empty line, then check the header to call a subroutine
        if (line == "CsvParticles")
            ReadCsvParticles(ifile, nSpheres);
        else if (line == "HstHistory") {
            if (m_sys->gran_params->friction_mode != CHGPU_FRICTION_MODE::FRICTIONLESS) {
                ReadHstHistory(ifile, nSpheres);
            }
        }
    }
}

// -----------------------------------------------------------------------------

// GpuMesh veriosn of reading checkpointed params using hashed identifier.
bool ChSystemGpuMesh::SetParamsFromIdentifier(const std::string& identifier, std::istringstream& iss1, bool overwrite) {
    float f;               // float holder
    double d;              // double holder
    bool b;                // bool holder
    bool anomaly = false;  // flag unknown identifier

    // Is the parameter one of the ChSystemGpu's? If not, we then search it in ChSystemGpuMesh.
    // The parent method returns true if it did not find a match.
    if (ChSystemGpu::SetParamsFromIdentifier(identifier, iss1, overwrite)) {
        switch (hash_charr(identifier.c_str())) {
            case ("K_n_s2m"_):
                iss1 >> d;
                SetKn_SPH2MESH(d);
                break;
            case ("K_t_s2m"_):
                iss1 >> d;
                SetKt_SPH2MESH(d);
                break;
            case ("G_n_s2m"_):
                iss1 >> d;
                SetGn_SPH2MESH(d);
                break;
            case ("G_t_s2m"_):
                iss1 >> d;
                SetGt_SPH2MESH(d);
                break;
            case ("RollingCoeff_s2m"_):
                iss1 >> f;
                SetRollingCoeff_SPH2MESH(f);
                break;
            case ("SpinningCoeff_s2m"_):
                iss1 >> f;
                SetSpinningCoeff_SPH2MESH(f);
                break;
            case ("StaticFrictionCoeff_s2m"_):
                iss1 >> f;
                SetStaticFrictionCoeff_SPH2MESH(f);
                break;
            case ("MeshCollisionEnabled"_):
                iss1 >> b;
                EnableMeshCollision(b);
                break;
            case ("adhesionOverG_s2m"_):
                iss1 >> f;
                SetAdhesionRatio_SPH2MESH(f);
                break;
            default:
                anomaly = true;
                // printf("WARNING! %s is an unknown parameter, skipped.\n", identifier.c_str());
        }
    }
    return anomaly;
}

// GpuMesh version of checkpointing loading subroutine.
void ChSystemGpuMesh::ReadCheckpointFile(const std::string& infilename, bool overwrite) {
    // Open the file
    std::ifstream ifile(infilename.c_str());
    if (!ifile.is_open()) {
        CHGPU_ERROR("ERROR! Checkpoint file did not open successfully!\n");
    }

    // Let the user know we are loading...
    printf("Reading checkpoint data from file \"%s\"...\n", infilename.c_str());

    // Process the header
    std::string line;
    std::getline(ifile, line);
    while (line.find_first_not_of(' ') == std::string::npos)
        std::getline(ifile, line);
    if (line != "ChSystemGpuMesh")
        printf(
            "WARNING! Header of checkpoint file indicates this is not for ChSystemGpuMesh (and it seems to be for %s)! "
            "There may still be parameters defaulted after loading this checkpoint file, and you may want to set them "
            "manually.\n",
            line.c_str());

    // Load and set all simulation parameters. Keep tab of nSpheres, we'll need that soon.
    unsigned int nSpheres;
    nSpheres = ReadDatParams(ifile, overwrite);

    // Now load the rest, particle kinematics info, contact pair/friction history, everything
    while (std::getline(ifile, line)) {
        if (line.find_first_not_of(' ') == std::string::npos)
            continue;

        // If not an empty line, then check the header to call a subroutine
        if (line == "CsvParticles")
            ReadCsvParticles(ifile, nSpheres);
        else if (line == "HstHistory") {
            if (m_sys->gran_params->friction_mode != CHGPU_FRICTION_MODE::FRICTIONLESS) {
                ReadHstHistory(ifile, nSpheres);
            }
        }
        // else, TODO it may need to read mesh-related info. This may be coming in the future.
    }
}

void ChSystemGpuMesh::Initialize() {
    if (m_meshes.size() > 0)
        SetMeshes();
    ChSystemGpuMesh_impl* sys_trimesh = static_cast<ChSystemGpuMesh_impl*>(m_sys);
    sys_trimesh->initializeSpheres();
    sys_trimesh->initializeTriangles();
}

void ChSystemGpuMesh::InitializeMeshes() {
    if (m_meshes.size() > 0)
        SetMeshes();
    ChSystemGpuMesh_impl* sys_trimesh = static_cast<ChSystemGpuMesh_impl*>(m_sys);
    sys_trimesh->initializeTriangles();
}

void ChSystemGpu::Initialize() {
    m_sys->initializeSpheres();
    if (m_sys->verbosity == CHGPU_VERBOSITY::INFO || m_sys->verbosity == CHGPU_VERBOSITY::METRICS) {
        printf("Approx mem usage is %s\n", pretty_format_bytes(EstimateMemUsage()).c_str());
    }
}

// -----------------------------------------------------------------------------

double ChSystemGpuMesh::AdvanceSimulation(float duration) {
    ChSystemGpuMesh_impl* sys_trimesh = static_cast<ChSystemGpuMesh_impl*>(m_sys);
    return sys_trimesh->AdvanceSimulation(duration);
}

double ChSystemGpu::AdvanceSimulation(float duration) {
    return m_sys->AdvanceSimulation(duration);
}

// -----------------------------------------------------------------------------

template <typename Enumeration>
auto as_uint(Enumeration const value) -> typename std::underlying_type<Enumeration>::type {
    return static_cast<typename std::underlying_type<Enumeration>::type>(value);
}

void ChSystemGpu::WriteCheckpointParams(std::ofstream& cpFile) const {
    std::ostringstream paramStream;

    paramStream << "nSpheres: " << GetNumParticles() << "\n";
    paramStream << "density: " << m_sys->sphere_density_UU << "\n";
    paramStream << "radius: " << m_sys->sphere_radius_UU << "\n";
    paramStream << "boxSize: " << m_sys->box_size_X << " " << m_sys->box_size_Y << " " << m_sys->box_size_Z << "\n";
    paramStream << "BDFixed: " << (int)(m_sys->BD_is_fixed) << "\n";
    paramStream << "verbosity: " << as_uint(m_sys->verbosity) << "\n";
    paramStream << "useMinLengthUnit: " << (int)(m_sys->use_min_length_unit) << "\n";
    paramStream << "recordContactInfo: " << (int)(m_sys->gran_params->recording_contactInfo) << "\n";
    paramStream << "particleFileMode: " << as_uint(m_sys->file_write_mode) << "\n";
    // returned OutputFlags is already an int
    paramStream << "particleFileFlags: " << m_sys->output_flags << "\n";
    paramStream << "fixedStepSize: " << m_sys->stepSize_UU << "\n";
    // It is cohesion-over-gravity and adhesion-over-gravity
    paramStream << "cohesionOverG: " << m_sys->cohesion_over_gravity << "\n";
    paramStream << "adhesionOverG_s2w: " << m_sys->adhesion_s2w_over_gravity << "\n";
    paramStream << "G: " << m_sys->X_accGrav << " " << m_sys->Y_accGrav << " " << m_sys->Z_accGrav << "\n";
    paramStream << "elapsedTime: " << GetSimTime() << "\n";

    paramStream << "K_n_s2s: " << m_sys->K_n_s2s_UU << "\n";
    paramStream << "K_n_s2w: " << m_sys->K_n_s2w_UU << "\n";
    paramStream << "K_t_s2s: " << m_sys->K_t_s2s_UU << "\n";
    paramStream << "K_t_s2w: " << m_sys->K_t_s2w_UU << "\n";
    paramStream << "G_n_s2s: " << m_sys->Gamma_n_s2s_UU << "\n";
    paramStream << "G_n_s2w: " << m_sys->Gamma_n_s2w_UU << "\n";
    paramStream << "G_t_s2s: " << m_sys->Gamma_t_s2s_UU << "\n";
    paramStream << "G_t_s2w: " << m_sys->Gamma_t_s2w_UU << "\n";
    paramStream << "RollingCoeff_s2s: " << m_sys->rolling_coeff_s2s_UU << "\n";
    paramStream << "RollingCoeff_s2w: " << m_sys->rolling_coeff_s2w_UU << "\n";
    paramStream << "SpinningCoeff_s2s: " << m_sys->spinning_coeff_s2s_UU << "\n";
    paramStream << "SpinningCoeff_s2w: " << m_sys->spinning_coeff_s2w_UU << "\n";
    paramStream << "StaticFrictionCoeff_s2s: " << m_sys->gran_params->static_friction_coeff_s2s << "\n";
    paramStream << "StaticFrictionCoeff_s2w: " << m_sys->gran_params->static_friction_coeff_s2w << "\n";

    paramStream << "PsiT: " << m_sys->psi_T << "\n";
    paramStream << "PsiL: " << m_sys->psi_L << "\n";
    paramStream << "PsiR: " << m_sys->psi_R << "\n";
    paramStream << "frictionMode: " << as_uint(m_sys->gran_params->friction_mode) << "\n";
    paramStream << "rollingMode: " << as_uint(m_sys->gran_params->rolling_mode) << "\n";

    // Notify the user that the support for CHUNG is limited. It still runs but loses some information in the
    // checkpointing process.
    paramStream << "timeIntegrator: " << as_uint(m_sys->time_integrator) << "\n";
    if (m_sys->time_integrator == CHGPU_TIME_INTEGRATOR::CHUNG)
        printf(
            "WARNING! CHUNG integrator is partially supported in this version. The acceleration and angular "
            "acceleration info is not stored in the checkpoint file, leading to a potential change in physics. You can "
            "consider using other integrators if checkpointing is needed, or wait for a fix in the next version.\n");

    paramStream << "maxSafeVelSU: " << m_sys->gran_params->max_safe_vel << "\n";

    // In the near future, TODO cache all extra boundaries here as well

    cpFile << paramStream.str();
}

void ChSystemGpu::WriteCheckpointFile(const std::string& outfilename) {
    printf("Writing checkpoint data to file \"%s\"\n", outfilename.c_str());
    std::ofstream cpFile(outfilename, std::ios::out);

    // Header, indicating the system (so meshed system will have something different)
    cpFile << std::string("ChSystemGpu\n");

    // Simulation params go right after the system name
    WriteCheckpointParams(cpFile);
    cpFile << std::string("ParamsEnd\n");
    cpFile << std::string("\n");

    // Then, the particle kinematics info
    cpFile << std::string("CsvParticles\n");
    // In checkpointing, we want all particle info written, instead of selected output that the user can enforce via
    // setting OutputFlags. Therefore, we temporarily set OutputFlags to maximum, then revert after this writting is
    // done.
    unsigned int outFlags = m_sys->output_flags;
    SetParticleOutputFlags(VEL_COMPONENTS | FIXITY | ANG_VEL_COMPONENTS);
    WriteCsvParticles(cpFile);
    SetParticleOutputFlags(outFlags);
    cpFile << std::string("\n");

    // Then, write contact pair/friction history
    if (m_sys->gran_params->friction_mode != CHGPU_FRICTION_MODE::FRICTIONLESS) {
        cpFile << std::string("HstHistory\n");
        WriteHstHistory(cpFile);
        cpFile << std::string("\n");
    }
}

void ChSystemGpu::WriteRawParticles(std::ofstream& ptFile) const {
    m_sys->WriteRawParticles(ptFile);
}

void ChSystemGpu::WriteCsvParticles(std::ofstream& ptFile) const {
    m_sys->WriteCsvParticles(ptFile);
}

#ifdef USE_HDF5
void ChSystemGpu::WriteH5Particles(H5::H5File ptFile) const {
    m_sys->WriteH5Particles(ptFile);
}
#endif

void ChSystemGpu::WriteParticleFile(const std::string& outfilename) const {
    // The file writes are a pretty big slowdown in CSV mode
    if (m_sys->file_write_mode == CHGPU_OUTPUT_MODE::BINARY) {
        std::ofstream ptFile(outfilename, std::ios::out | std::ios::binary);
        WriteRawParticles(ptFile);
    } else if (m_sys->file_write_mode == CHGPU_OUTPUT_MODE::CSV) {
        std::ofstream ptFile(outfilename, std::ios::out);
        WriteCsvParticles(ptFile);
    } else if (m_sys->file_write_mode == CHGPU_OUTPUT_MODE::HDF5) {
#ifdef USE_HDF5
        H5::H5File ptFile(outfilename.c_str(), H5F_ACC_TRUNC);
        WriteH5Particles(ptFile);
#else
        CHGPU_ERROR("ERROR! HDF5 Installation not found. Recompile with HDF5.\n");
#endif
    }
}

void ChSystemGpu::WriteContactInfoFile(const std::string& outfilename) const {
    m_sys->WriteContactInfoFile(outfilename);
}

void ChSystemGpu::WriteHstHistory(std::ofstream& histFile) const {
    // Dump to a stream, write to file only at end
    std::ostringstream outstrstream;

    // Figure out the write format first
    // 1: write contact_partners_map
    // 2: write contact_history_map
    unsigned int formatMode = 0;
    switch (m_sys->gran_params->friction_mode) {
        case (CHGPU_FRICTION_MODE::FRICTIONLESS):
            printf("WARNING! Currently using FRICTIONLESS model. There is no contact history to write!\n");
            return;
        case (CHGPU_FRICTION_MODE::SINGLE_STEP):
            formatMode += 1;
            break;
        case (CHGPU_FRICTION_MODE::MULTI_STEP):
            formatMode += (1 + 2);
            break;
        default:
            CHGPU_ERROR("ERROR! Unknown friction model, failed to write contact history file!\n");
    }

    if (formatMode & 1)
        outstrstream << "partners " << MAX_SPHERES_TOUCHED_BY_SPHERE;
    if (formatMode & 2)
        outstrstream << " history " << MAX_SPHERES_TOUCHED_BY_SPHERE;
    outstrstream << "\n";

    // We'll use space-separated formatting, as I found it more convenient to parse in and looks better.
    // Forget about CSV conventions, history info is not meant to be used by third-party tools anyway.
    float3 history_UU;
    for (unsigned int n = 0; n < m_sys->nSpheres; n++) {
        // Write contact_partners_map
        if (formatMode & 1) {
            for (unsigned int i = 0; i < MAX_SPHERES_TOUCHED_BY_SPHERE; i++)
                outstrstream << m_sys->contact_partners_map[MAX_SPHERES_TOUCHED_BY_SPHERE * n + i] << " ";
        }
        // Write write contact_history_map
        if (formatMode & 2) {
            for (unsigned int i = 0; i < MAX_SPHERES_TOUCHED_BY_SPHERE; i++) {
                history_UU.x =
                    m_sys->contact_history_map[MAX_SPHERES_TOUCHED_BY_SPHERE * n + i].x * m_sys->LENGTH_SU2UU;
                history_UU.y =
                    m_sys->contact_history_map[MAX_SPHERES_TOUCHED_BY_SPHERE * n + i].y * m_sys->LENGTH_SU2UU;
                history_UU.z =
                    m_sys->contact_history_map[MAX_SPHERES_TOUCHED_BY_SPHERE * n + i].z * m_sys->LENGTH_SU2UU;
                outstrstream << history_UU.x << " " << history_UU.y << " " << history_UU.z << " ";
            }
        }
        outstrstream << "\n";
    }

    histFile << outstrstream.str();
}

void ChSystemGpu::WriteContactHistoryFile(const std::string& outfilename) const {
    printf("Writing contact pair/history data to file \"%s\"\n", outfilename.c_str());
    std::ofstream histFile(outfilename, std::ios::out);

    // Call a subroutine to write. This subroutine can be used in checkpointing as well.
    WriteHstHistory(histFile);
}

// -----------------------------------------------------------------------------

// GpuMesh version of checkpoint params writing. Including extra params that only a meshed system has.
void ChSystemGpuMesh::WriteCheckpointMeshParams(std::ofstream& cpFile) const {
    std::ostringstream paramStream;
    ChSystemGpuMesh_impl* sys_trimesh = static_cast<ChSystemGpuMesh_impl*>(m_sys);

    paramStream << "adhesionOverG_s2m: " << sys_trimesh->adhesion_s2m_over_gravity << "\n";
    paramStream << "K_n_s2m: " << sys_trimesh->K_n_s2m_UU << "\n";
    paramStream << "K_t_s2m: " << sys_trimesh->K_t_s2m_UU << "\n";
    paramStream << "G_n_s2m: " << sys_trimesh->Gamma_n_s2m_UU << "\n";
    paramStream << "G_t_s2m: " << sys_trimesh->Gamma_t_s2m_UU << "\n";
    paramStream << "RollingCoeff_s2m: " << sys_trimesh->rolling_coeff_s2m_UU << "\n";
    paramStream << "SpinningCoeff_s2m: " << sys_trimesh->spinning_coeff_s2m_UU << "\n";
    paramStream << "StaticFrictionCoeff_s2m: " << sys_trimesh->tri_params->static_friction_coeff_s2m << "\n";
    paramStream << "MeshCollisionEnabled: " << sys_trimesh->mesh_collision_enabled << "\n";

    cpFile << paramStream.str();
}
// GpuMesh version of checkpoint writing
void ChSystemGpuMesh::WriteCheckpointFile(const std::string& outfilename) {
    printf("Writing checkpoint data to file \"%s\"\n", outfilename.c_str());
    std::ofstream cpFile(outfilename, std::ios::out);

    // Header, indicating the system
    cpFile << std::string("ChSystemGpuMesh\n");

    // Simulation params go right after the system name
    WriteCheckpointParams(cpFile);
    WriteCheckpointMeshParams(cpFile);  // Meshed system has extra params
    cpFile << std::string("ParamsEnd\n");
    cpFile << std::string("\n");

    // Then, the particle kinematics info
    cpFile << std::string("CsvParticles\n");
    // In checkpointing, we want all particle info written, instead of selected output that the user can enforce via
    // setting OutputFlags. Therefore, we temporarily set OutputFlags to maximum, then revert after this writting is
    // done.
    unsigned int outFlags = m_sys->output_flags;
    SetParticleOutputFlags(VEL_COMPONENTS | FIXITY | ANG_VEL_COMPONENTS);
    WriteCsvParticles(cpFile);
    SetParticleOutputFlags(outFlags);
    cpFile << std::string("\n");

    // Then, write contact pair/friction history
    if (m_sys->gran_params->friction_mode != CHGPU_FRICTION_MODE::FRICTIONLESS) {
        cpFile << std::string("HstHistory\n");
        WriteHstHistory(cpFile);
        cpFile << std::string("\n");
    }

    // In the future, TODO checkpointing mesh and mesh translation/rotation goes here.
}

void ChSystemGpuMesh::WriteMesh(const std::string& outfilename, unsigned int i) const {
    ChSystemGpuMesh_impl* sys_trimesh = static_cast<ChSystemGpuMesh_impl*>(m_sys);
    if (sys_trimesh->file_write_mode == CHGPU_OUTPUT_MODE::NONE) {
        return;
    }
    if (i >= m_meshes.size()) {
        printf("WARNING: attempted to write mesh %u, yet only %zu meshes present. No mesh file generated.\n", i,
               m_meshes.size());
        return;
    }

    printf("Writing mesh family %u...\n", i);
    std::string ofile;
    if (outfilename.substr(outfilename.length() - std::min(outfilename.length(), (size_t)4)) != ".vtk" &&
        outfilename.substr(outfilename.length() - std::min(outfilename.length(), (size_t)4)) != ".VTK")
        ofile = outfilename + ".vtk";
    else
        ofile = outfilename;
    std::ofstream outfile(ofile, std::ios::out);
    std::ostringstream ostream;
    ostream << "# vtk DataFile Version 2.0\n";
    ostream << "VTK from simulation\n";
    ostream << "ASCII\n";
    ostream << "\n\n";

    ostream << "DATASET UNSTRUCTURED_GRID\n";

    const auto& mmesh = m_meshes.at(i);

    // Writing vertices
    ostream << "POINTS " << mmesh->getCoordsVertices().size() << " float" << std::endl;
    for (auto& v : mmesh->getCoordsVertices()) {
        float3 point = make_float3(v.x(), v.y(), v.z());
        sys_trimesh->ApplyFrameTransform(point, sys_trimesh->tri_params->fam_frame_broad[i].pos,
                                         sys_trimesh->tri_params->fam_frame_broad[i].rot_mat);
        ostream << point.x << " " << point.y << " " << point.z << std::endl;
    }

    // Writing faces
    ostream << "\n\n";
    ostream << "CELLS " << mmesh->getIndicesVertexes().size() << " " << 4 * mmesh->getIndicesVertexes().size()
            << std::endl;
    for (auto& f : mmesh->getIndicesVertexes())
        ostream << "3 " << f.x() << " " << f.y() << " " << f.z() << std::endl;

    // Writing face types. Type 5 is generally triangles
    ostream << "\n\n";
    ostream << "CELL_TYPES " << mmesh->getIndicesVertexes().size() << std::endl;
<<<<<<< HEAD
    for (size_t i = 0; i < mmesh->getIndicesVertexes().size(); i++)
=======
    auto nfaces = mmesh->getIndicesVertexes().size();
    for (size_t j = 0; j < nfaces; j++)
>>>>>>> a52415e6
        ostream << "5 " << std::endl;

    outfile << ostream.str();
}

void ChSystemGpuMesh::WriteMeshes(const std::string& outfilename) const {
    ChSystemGpuMesh_impl* sys_trimesh = static_cast<ChSystemGpuMesh_impl*>(m_sys);
    if (sys_trimesh->file_write_mode == CHGPU_OUTPUT_MODE::NONE) {
        return;
    }
    if (m_meshes.size() == 0) {
        printf(
            "WARNING: attempted to write meshes to file yet no mesh found in system cache. No mesh file "
            "generated.\n");
        return;
    }

    std::vector<unsigned int> vertexOffset(m_meshes.size() + 1, 0);
    size_t total_f = 0;
    size_t total_v = 0;

    printf("Writing %zu mesh(es)...\n", m_meshes.size());
    std::string ofile;
    if (outfilename.substr(outfilename.length() - std::min(outfilename.length(), (size_t)4)) != ".vtk" &&
        outfilename.substr(outfilename.length() - std::min(outfilename.length(), (size_t)4)) != ".VTK")
        ofile = outfilename + ".vtk";
    else
        ofile = outfilename;
    std::ofstream outfile(ofile, std::ios::out);
    std::ostringstream ostream;
    ostream << "# vtk DataFile Version 2.0\n";
    ostream << "VTK from simulation\n";
    ostream << "ASCII\n";
    ostream << "\n\n";

    ostream << "DATASET UNSTRUCTURED_GRID\n";

    // Prescan the V and F: to write all meshes to one file, we need vertex number offset info
    unsigned int mesh_num = 0;
    for (const auto& mmesh : m_meshes) {
        vertexOffset[mesh_num + 1] = (unsigned int)mmesh->getCoordsVertices().size();
        total_v += mmesh->getCoordsVertices().size();
        total_f += mmesh->getIndicesVertexes().size();
        mesh_num++;
    }
    for (unsigned int i = 1; i < m_meshes.size(); i++)
        vertexOffset[i] = vertexOffset[i] + vertexOffset[i - 1];

    // Writing vertices
    ostream << "POINTS " << total_v << " float" << std::endl;
    mesh_num = 0;
    for (const auto& mmesh : m_meshes) {
        for (auto& v : mmesh->getCoordsVertices()) {
            float3 point = make_float3(v.x(), v.y(), v.z());
            sys_trimesh->ApplyFrameTransform(point, sys_trimesh->tri_params->fam_frame_broad[mesh_num].pos,
                                             sys_trimesh->tri_params->fam_frame_broad[mesh_num].rot_mat);
            ostream << point.x << " " << point.y << " " << point.z << std::endl;
        }
        mesh_num++;
    }

    // Writing faces
    ostream << "\n\n";
    ostream << "CELLS " << total_f << " " << 4 * total_f << std::endl;
    mesh_num = 0;
    for (const auto& mmesh : m_meshes) {
        for (auto& f : mmesh->getIndicesVertexes()) {
            ostream << "3 " << f.x() + vertexOffset[mesh_num] << " " << f.y() + vertexOffset[mesh_num] << " "
                    << f.z() + vertexOffset[mesh_num] << std::endl;
        }
        mesh_num++;
    }

    // Writing face types. Type 5 is generally triangles
    ostream << "\n\n";
    ostream << "CELL_TYPES " << total_f << std::endl;
    for (const auto& mmesh : m_meshes) {
<<<<<<< HEAD
        for (size_t i = 0; i < mmesh->getIndicesVertexes().size(); i++) {
=======
        auto nfaces = mmesh->getIndicesVertexes().size();
        for (size_t j = 0; j < nfaces; j++)
>>>>>>> a52415e6
            ostream << "5 " << std::endl;
    }

    outfile << ostream.str();
}

// -----------------------------------------------------------------------------

void ChSystemGpuMesh::CollectMeshContactForces(std::vector<ChVector<>>& forces, std::vector<ChVector<>>& torques) {
    ChSystemGpuMesh_impl* sys_trimesh = static_cast<ChSystemGpuMesh_impl*>(m_sys);
    unsigned int nmeshes = sys_trimesh->meshSoup->numTriangleFamilies;
    double force_factor = sys_trimesh->FORCE_SU2UU;
    double torque_factor = sys_trimesh->TORQUE_SU2UU;

    forces.resize(nmeshes);
    torques.resize(nmeshes);

    // Pull directly from unified memory
    for (unsigned int i = 0; i < nmeshes; i++) {
        double fx = sys_trimesh->meshSoup->generalizedForcesPerFamily[6 * i + 0];
        double fy = sys_trimesh->meshSoup->generalizedForcesPerFamily[6 * i + 1];
        double fz = sys_trimesh->meshSoup->generalizedForcesPerFamily[6 * i + 2];
        forces[i] = ChVector<>(fx, fy, fz) * force_factor;  // Divide by C_F to go from SU to UU

        double tx = sys_trimesh->meshSoup->generalizedForcesPerFamily[6 * i + 3];
        double ty = sys_trimesh->meshSoup->generalizedForcesPerFamily[6 * i + 4];
        double tz = sys_trimesh->meshSoup->generalizedForcesPerFamily[6 * i + 5];
        torques[i] = ChVector<>(tx, ty, tz) * torque_factor;  // Divide by C_TAU to go from SU to UU
    }
}

void ChSystemGpuMesh::CollectMeshContactForces(int mesh, ChVector<>& force, ChVector<>& torque) {
    ChSystemGpuMesh_impl* sys_trimesh = static_cast<ChSystemGpuMesh_impl*>(m_sys);
    double force_factor = sys_trimesh->FORCE_SU2UU;
    double torque_factor = sys_trimesh->TORQUE_SU2UU;

    double fx = sys_trimesh->meshSoup->generalizedForcesPerFamily[6 * mesh + 0];
    double fy = sys_trimesh->meshSoup->generalizedForcesPerFamily[6 * mesh + 1];
    double fz = sys_trimesh->meshSoup->generalizedForcesPerFamily[6 * mesh + 2];
    force = ChVector<>(fx, fy, fz) * force_factor;  // Divide by C_F to go from SU to UU

    double tx = sys_trimesh->meshSoup->generalizedForcesPerFamily[6 * mesh + 3];
    double ty = sys_trimesh->meshSoup->generalizedForcesPerFamily[6 * mesh + 4];
    double tz = sys_trimesh->meshSoup->generalizedForcesPerFamily[6 * mesh + 5];
    torque = ChVector<>(tx, ty, tz) * torque_factor;  // Divide by C_TAU to go from SU to UU
}

// -----------------------------------------------------------------------------

}  // namespace gpu
}  // namespace chrono<|MERGE_RESOLUTION|>--- conflicted
+++ resolved
@@ -1478,12 +1478,8 @@
     // Writing face types. Type 5 is generally triangles
     ostream << "\n\n";
     ostream << "CELL_TYPES " << mmesh->getIndicesVertexes().size() << std::endl;
-<<<<<<< HEAD
-    for (size_t i = 0; i < mmesh->getIndicesVertexes().size(); i++)
-=======
     auto nfaces = mmesh->getIndicesVertexes().size();
     for (size_t j = 0; j < nfaces; j++)
->>>>>>> a52415e6
         ostream << "5 " << std::endl;
 
     outfile << ostream.str();
@@ -1561,12 +1557,8 @@
     ostream << "\n\n";
     ostream << "CELL_TYPES " << total_f << std::endl;
     for (const auto& mmesh : m_meshes) {
-<<<<<<< HEAD
-        for (size_t i = 0; i < mmesh->getIndicesVertexes().size(); i++) {
-=======
         auto nfaces = mmesh->getIndicesVertexes().size();
         for (size_t j = 0; j < nfaces; j++)
->>>>>>> a52415e6
             ostream << "5 " << std::endl;
     }
 
