--- conflicted
+++ resolved
@@ -21,15 +21,9 @@
 
 include_directories(${CMAKE_CURRENT_SOURCE_DIR})
 
-include_directories(${CH_INCLUDES})
-set(COMPILER_FLAGS "${CH_CXX_FLAGS}")
-set(LINKER_FLAGS "${CH_LINKERFLAG_EXE}")
 list(APPEND LIBS "ChronoEngine")
 
 if(ENABLE_MODULE_PARDISO_MKL)
-  include_directories(${CH_MKL_INCLUDES})
-  set(COMPILER_FLAGS "${COMPILER_FLAGS} ${CH_MKL_CXX_FLAGS}")
-  set(LINKER_FLAGS "${LINKER_FLAGS} ${CH_MKL_LINK_FLAGS}")
   list(APPEND LIBS "ChronoEngine_pardisomkl")
 endif()
 
@@ -39,31 +33,16 @@
 
 #--------------------------------------------------------------
 
-<<<<<<< HEAD
-# MESSAGE(STATUS "Demo programs for CORE module...")
-
-FOREACH(PROGRAM ${DEMOS})
-    # MESSAGE(STATUS "...add ${PROGRAM}")
-=======
 message(STATUS "Demo programs for CORE module...")
 
 foreach(PROGRAM ${DEMOS})
     message(STATUS "...add ${PROGRAM}")
->>>>>>> 45948cab
 
     add_executable(${PROGRAM}  "${PROGRAM}.cpp")
     source_group(""  FILES "${PROGRAM}.cpp")
 
-<<<<<<< HEAD
-    SET_TARGET_PROPERTIES(${PROGRAM} PROPERTIES FOLDER demos)
-    SET_PROPERTY(TARGET ${PROGRAM} PROPERTY VS_DEBUGGER_WORKING_DIRECTORY "$<TARGET_FILE_DIR:${PROGRAM}>")
-    TARGET_LINK_LIBRARIES(${PROGRAM} ChronoEngine)
-    ADD_DEPENDENCIES(${PROGRAM} ChronoEngine)
-=======
-    set_target_properties(${PROGRAM} PROPERTIES FOLDER demos COMPILE_FLAGS "${COMPILER_FLAGS}" LINK_FLAGS "${LINKER_FLAGS}")
     set_property(TARGET ${PROGRAM} PROPERTY VS_DEBUGGER_WORKING_DIRECTORY "$<TARGET_FILE_DIR:${PROGRAM}>")
     target_link_libraries(${PROGRAM} ${LIBS})
->>>>>>> 45948cab
 
     install(TARGETS ${PROGRAM} DESTINATION ${CH_INSTALL_DEMO})
 endforeach(PROGRAM)
