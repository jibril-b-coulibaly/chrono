--- conflicted
+++ resolved
@@ -416,17 +416,6 @@
 
     // Invoke the base Initialize method
     ChVisualSystemVSG::Initialize();
-
-<<<<<<< HEAD
-    if (!m_vehicle || !m_vehicle->GetPowertrainAssembly())
-        return;
-
-    if (std::dynamic_pointer_cast<ChAutomaticTransmissionShafts>(m_vehicle->GetTransmission()))
-        m_has_TC = true;
-=======
-    // Initialize chase-cam mode
-    SetChaseCameraState(utils::ChChaseCamera::State::Chase);
->>>>>>> c427415c
 }
 
 void ChVehicleVisualSystemVSG::Advance(double step) {
